# SPDX-License-Identifier: Apache-2.0
# SPDX-FileCopyrightText: Copyright contributors to the vLLM project

from typing import TYPE_CHECKING, Optional, Union

import torch

import vllm.envs as envs
from vllm.logger import init_logger
from vllm.platforms import current_platform
from vllm.scalar_type import ScalarType

logger = init_logger(__name__)

current_platform.import_core_kernels()
supports_moe_ops = current_platform.try_import_moe_kernels()

if TYPE_CHECKING:

    def register_fake(fn):
        return lambda name: fn
else:
    try:
        from torch.library import register_fake
    except ImportError:
        from torch.library import impl_abstract as register_fake


# page attention ops
def paged_attention_v1(
    out: torch.Tensor,
    query: torch.Tensor,
    key_cache: torch.Tensor,
    value_cache: torch.Tensor,
    num_kv_heads: int,
    scale: float,
    block_tables: torch.Tensor,
    seq_lens: torch.Tensor,
    block_size: int,
    max_seq_len: int,
    alibi_slopes: Optional[torch.Tensor],
    kv_cache_dtype: str,
    k_scale: torch.Tensor,
    v_scale: torch.Tensor,
    tp_rank: int = 0,
    blocksparse_local_blocks: int = 0,
    blocksparse_vert_stride: int = 0,
    blocksparse_block_size: int = 64,
    blocksparse_head_sliding_step: int = 0,
) -> None:
    torch.ops._C.paged_attention_v1(
        out,
        query,
        key_cache,
        value_cache,
        num_kv_heads,
        scale,
        block_tables,
        seq_lens,
        block_size,
        max_seq_len,
        alibi_slopes,
        kv_cache_dtype,
        k_scale,
        v_scale,
        tp_rank,
        blocksparse_local_blocks,
        blocksparse_vert_stride,
        blocksparse_block_size,
        blocksparse_head_sliding_step,
    )


def paged_attention_v2(
    out: torch.Tensor,
    exp_sum: torch.Tensor,
    max_logits: torch.Tensor,
    tmp_out: torch.Tensor,
    query: torch.Tensor,
    key_cache: torch.Tensor,
    value_cache: torch.Tensor,
    num_kv_heads: int,
    scale: float,
    block_tables: torch.Tensor,
    seq_lens: torch.Tensor,
    block_size: int,
    max_seq_len: int,
    alibi_slopes: Optional[torch.Tensor],
    kv_cache_dtype: str,
    k_scale: torch.Tensor,
    v_scale: torch.Tensor,
    tp_rank: int = 0,
    blocksparse_local_blocks: int = 0,
    blocksparse_vert_stride: int = 0,
    blocksparse_block_size: int = 64,
    blocksparse_head_sliding_step: int = 0,
) -> None:
    torch.ops._C.paged_attention_v2(
        out,
        exp_sum,
        max_logits,
        tmp_out,
        query,
        key_cache,
        value_cache,
        num_kv_heads,
        scale,
        block_tables,
        seq_lens,
        block_size,
        max_seq_len,
        alibi_slopes,
        kv_cache_dtype,
        k_scale,
        v_scale,
        tp_rank,
        blocksparse_local_blocks,
        blocksparse_vert_stride,
        blocksparse_block_size,
        blocksparse_head_sliding_step,
    )


def paged_attention_rocm(
    out: torch.Tensor,
    exp_sum: torch.Tensor,
    max_logits: torch.Tensor,
    tmp_out: torch.Tensor,
    query: torch.Tensor,
    key_cache: torch.Tensor,
    value_cache: torch.Tensor,
    num_kv_heads: int,
    scale: float,
    block_tables: torch.Tensor,
    seq_lens: torch.Tensor,
    query_start_loc: Optional[torch.Tensor],
    block_size: int,
    max_seq_len: int,
    alibi_slopes: Optional[torch.Tensor],
    kv_cache_dtype: str,
    k_scale: torch.Tensor,
    v_scale: torch.Tensor,
    fp8_out_scale: Optional[torch.Tensor] = None,
    mfma_type: str = "fp8" if envs.VLLM_ROCM_FP8_MFMA_PAGE_ATTN else "f16",
) -> None:
    torch.ops._rocm_C.paged_attention(
        out,
        exp_sum,
        max_logits,
        tmp_out,
        query,
        key_cache,
        value_cache,
        num_kv_heads,
        scale,
        block_tables,
        seq_lens,
        query_start_loc,
        block_size,
        max_seq_len,
        alibi_slopes,
        kv_cache_dtype,
        k_scale,
        v_scale,
        fp8_out_scale,
        mfma_type,
    )


def mla_decode_kvcache_cpu(
    out: torch.Tensor,
    query: torch.Tensor,
    kv_cache: torch.Tensor,
    scale: float,
    block_tables: torch.Tensor,
    seq_lens: torch.Tensor,
) -> None:
    torch.ops._C_cpu.mla_decode_kvcache(
        out, query, kv_cache, scale, block_tables, seq_lens
    )


# merge attn states ops
def merge_attn_states(
    output: torch.Tensor,
    prefix_output: torch.Tensor,
    prefix_lse: torch.Tensor,
    suffix_output: torch.Tensor,
    suffix_lse: torch.Tensor,
    output_lse: Optional[torch.Tensor] = None,
) -> None:
    torch.ops._C.merge_attn_states(
        output, output_lse, prefix_output, prefix_lse, suffix_output, suffix_lse
    )


def convert_vertical_slash_indexes(
    q_seqlens: torch.Tensor,  # [BATCH, ]
    kv_seqlens: torch.Tensor,  # [BATCH, ]
    vertical_indexes: torch.Tensor,  # [BATCH, N_HEADS, NNZ_V]
    slash_indexes: torch.Tensor,  # [BATCH, N_HEADS, NNZ_S]
    context_size: int,
    block_size_M: int,
    block_size_N: int,
    causal: bool = True,
) -> tuple[torch.Tensor, torch.Tensor, torch.Tensor, torch.Tensor]:
    batch_size = slash_indexes.size(0)
    num_heads = slash_indexes.size(1)
    nnz_slash = slash_indexes.size(2)
    nnz_vertical = vertical_indexes.size(2)
    num_rows = (context_size + block_size_M - 1) // block_size_M

    block_count = torch.zeros(
        batch_size, num_heads, num_rows, dtype=q_seqlens.dtype, device=q_seqlens.device
    )
    block_offset = torch.zeros(
        batch_size,
        num_heads,
        num_rows,
        nnz_slash,
        dtype=q_seqlens.dtype,
        device=q_seqlens.device,
    )
    column_count = torch.zeros(
        batch_size, num_heads, num_rows, dtype=q_seqlens.dtype, device=q_seqlens.device
    )
    column_index = torch.zeros(
        batch_size,
        num_heads,
        num_rows,
        nnz_vertical,
        dtype=q_seqlens.dtype,
        device=q_seqlens.device,
    )

    torch.ops._C.convert_vertical_slash_indexes(
        block_count,
        block_offset,
        column_count,
        column_index,
        q_seqlens,
        kv_seqlens,
        vertical_indexes,
        slash_indexes,
        context_size,
        block_size_M,
        block_size_N,
        causal,
    )
    return block_count, block_offset, column_count, column_index


def convert_vertical_slash_indexes_mergehead(
    q_seqlens: torch.Tensor,  # [BATCH, ]
    kv_seqlens: torch.Tensor,  # [BATCH, ]
    vertical_indexes: torch.Tensor,  # [BATCH, N_HEADS, NNZ_V]
    slash_indexes: torch.Tensor,  # [BATCH, N_HEADS, NNZ_S]
    # [N_HEADS] : different head use different number of indices
    vertical_indices_count: torch.Tensor,
    slash_indices_count: torch.Tensor,
    context_size: int,
    block_size_M: int,
    block_size_N: int,
    causal: bool = True,
) -> tuple[torch.Tensor, torch.Tensor, torch.Tensor, torch.Tensor]:
    batch_size = slash_indexes.size(0)
    num_heads = slash_indexes.size(1)
    nnz_slash = slash_indexes.size(2)
    nnz_vertical = vertical_indexes.size(2)
    num_rows = (context_size + block_size_M - 1) // block_size_M

    block_count = torch.empty(
        batch_size, num_heads, num_rows, dtype=q_seqlens.dtype, device=q_seqlens.device
    )
    block_offset = torch.empty(
        batch_size,
        num_heads,
        num_rows,
        nnz_slash,
        dtype=q_seqlens.dtype,
        device=q_seqlens.device,
    )
    column_count = torch.empty(
        batch_size, num_heads, num_rows, dtype=q_seqlens.dtype, device=q_seqlens.device
    )
    column_index = torch.empty(
        batch_size,
        num_heads,
        num_rows,
        nnz_vertical,
        dtype=q_seqlens.dtype,
        device=q_seqlens.device,
    )

    torch.ops._C.convert_vertical_slash_indexes_mergehead(
        block_count,
        block_offset,
        column_count,
        column_index,
        q_seqlens,
        kv_seqlens,
        vertical_indexes,
        slash_indexes,
        vertical_indices_count,
        slash_indices_count,
        context_size,
        block_size_M,
        block_size_N,
        causal,
    )
    return block_count, block_offset, column_count, column_index


# pos encoding ops
def rotary_embedding(
    positions: torch.Tensor,
    query: torch.Tensor,
    key: Optional[torch.Tensor],
    head_size: int,
    cos_sin_cache: torch.Tensor,
    is_neox: bool,
) -> None:
    torch.ops._C.rotary_embedding(
        positions, query, key, head_size, cos_sin_cache, is_neox
    )


# layer norm ops
def rms_norm(
    out: torch.Tensor, input: torch.Tensor, weight: torch.Tensor, epsilon: float
) -> None:
    # TODO: Remove this contiguous call when the kernel is updated to support non-contiguous input
    input_contiguous = input.contiguous()
    torch.ops._C.rms_norm(out, input_contiguous, weight, epsilon)


def fused_add_rms_norm(
    input: torch.Tensor, residual: torch.Tensor, weight: torch.Tensor, epsilon: float
) -> None:
    torch.ops._C.fused_add_rms_norm(input, residual, weight, epsilon)


def poly_norm(
    out: torch.Tensor,
    input: torch.Tensor,
    weight: torch.Tensor,
    bias: torch.Tensor,
    epsilon: float,
) -> None:
    # TODO: Remove this contiguous call when the kernel is updated to support non-contiguous input
    input_contiguous = input.contiguous()
    torch.ops._C.poly_norm(out, input_contiguous, weight, bias, epsilon)


def apply_repetition_penalties_torch(
    logits: torch.Tensor,
    prompt_mask: torch.Tensor,
    output_mask: torch.Tensor,
    repetition_penalties: torch.Tensor,
) -> None:
    repetition_penalties = repetition_penalties.unsqueeze(dim=1).repeat(
        1, logits.size(1)
    )
    # If token appears in prompt or output, apply, otherwise use 1.0 for no-op.
    penalties = torch.where(prompt_mask | output_mask, repetition_penalties, 1.0)
    # If logits are positive, divide by penalty, otherwise multiply by penalty.
    scaling = torch.where(logits > 0, 1.0 / penalties, penalties)
    logits *= scaling


def apply_repetition_penalties_cuda(
    logits: torch.Tensor,
    prompt_mask: torch.Tensor,
    output_mask: torch.Tensor,
    repetition_penalties: torch.Tensor,
) -> None:
    torch.ops._C.apply_repetition_penalties_(
        logits, prompt_mask, output_mask, repetition_penalties
    )


def apply_repetition_penalties(
    logits: torch.Tensor,
    prompt_mask: torch.Tensor,
    output_mask: torch.Tensor,
    repetition_penalties: torch.Tensor,
) -> None:
    """Apply repetition penalties to logits in-place.

    Args:
        logits: The logits tensor of shape [num_seqs, vocab_size].
        prompt_mask: A boolean tensor indicating which tokens appear in the prompt.
        output_mask: A boolean tensor indicating which tokens appear in the output.
        repetition_penalties: The repetition penalties of shape (num_seqs, ).
    """
    if logits.is_cuda and logits.is_contiguous():
        apply_repetition_penalties_cuda(
            logits, prompt_mask, output_mask, repetition_penalties
        )
    else:
        apply_repetition_penalties_torch(
            logits, prompt_mask, output_mask, repetition_penalties
        )


# fused quant layer norm ops
def rms_norm_dynamic_per_token_quant(
    input: torch.Tensor,
    weight: torch.Tensor,
    epsilon: float,
    quant_dtype: torch.dtype,
    scale_ub: Optional[torch.Tensor] = None,
    residual: Optional[torch.Tensor] = None,
) -> tuple[torch.Tensor, torch.Tensor]:
    output = torch.empty_like(input, dtype=quant_dtype)
    scales = torch.empty(
        (input.numel() // input.shape[-1], 1), device=input.device, dtype=torch.float32
    )

    torch.ops._C.rms_norm_dynamic_per_token_quant(
        output, input, weight, scales, epsilon, scale_ub, residual
    )
    return output, scales


# quantization ops
# awq
def awq_dequantize(
    qweight: torch.Tensor,
    scales: torch.Tensor,
    zeros: torch.Tensor,
    split_k_iters: int,
    thx: int,
    thy: int,
) -> torch.Tensor:
    if envs.VLLM_USE_TRITON_AWQ:
        from vllm.model_executor.layers.quantization.awq_triton import (
            awq_dequantize_triton,
        )

        return awq_dequantize_triton(qweight, scales, zeros)
    return torch.ops._C.awq_dequantize(qweight, scales, zeros, split_k_iters, thx, thy)


def awq_gemm(
    input: torch.Tensor,
    qweight: torch.Tensor,
    qzeros: torch.Tensor,
    scales: torch.Tensor,
    split_k_iters: int,
) -> torch.Tensor:
    if envs.VLLM_USE_TRITON_AWQ:
        from vllm.model_executor.layers.quantization.awq_triton import awq_gemm_triton

        return awq_gemm_triton(input, qweight, qzeros, scales, split_k_iters)
    return torch.ops._C.awq_gemm(input, qweight, qzeros, scales, split_k_iters)


# gptq
def gptq_gemm(
    a: torch.Tensor,
    b_q_weight: torch.Tensor,
    b_gptq_qzeros: torch.Tensor,
    b_gptq_scales: torch.Tensor,
    b_g_idx: torch.Tensor,
    use_exllama: bool,
    bit: int,
) -> torch.Tensor:
    return torch.ops._C.gptq_gemm(
        a, b_q_weight, b_gptq_qzeros, b_gptq_scales, b_g_idx, use_exllama, bit
    )


if hasattr(torch.ops._C, "gptq_gemm"):

    @register_fake("_C::gptq_gemm")
    def _gptq_gemm_fake(
        a: torch.Tensor,
        b_q_weight: torch.Tensor,
        b_gptq_qzeros: torch.Tensor,
        b_gptq_scales: torch.Tensor,
        b_g_idx: torch.Tensor,
        use_exllama: bool,
        bit: int,
    ) -> torch.Tensor:
        return torch.empty(
            (a.size(0), b_q_weight.size(1)), dtype=a.dtype, device=a.device
        )


def gptq_shuffle(q_weight: torch.Tensor, q_perm: torch.Tensor, bit: int) -> None:
    torch.ops._C.gptq_shuffle(q_weight, q_perm, bit)


# marlin_24
def gptq_marlin_24_gemm(
    a: torch.Tensor,
    b_q_weight: torch.Tensor,
    b_meta: torch.Tensor,
    b_scales: torch.Tensor,
    workspace: torch.Tensor,
    b_q_type: ScalarType,
    size_m: int,
    size_n: int,
    size_k: int,
) -> torch.Tensor:
    return torch.ops._C.gptq_marlin_24_gemm(
        a, b_q_weight, b_meta, b_scales, workspace, b_q_type.id, size_m, size_n, size_k
    )


if hasattr(torch.ops._C, "gptq_marlin_24_gemm"):

    @register_fake("_C::gptq_marlin_24_gemm")
    def _gptq_marlin_24_gemm_fake(
        a: torch.Tensor,
        b_q_weight: torch.Tensor,
        b_meta: torch.Tensor,
        b_scales: torch.Tensor,
        workspace: torch.Tensor,
        b_q_type: ScalarType,
        size_m: torch.SymInt,
        size_n: torch.SymInt,
        size_k: torch.SymInt,
    ) -> torch.Tensor:
        return torch.empty((size_m, size_n), device=a.device, dtype=a.dtype)

    @register_fake("_C::gptq_marlin_gemm")
    def _gptq_marlin_gemm_fake(
        a: torch.Tensor,
        c: Optional[torch.Tensor],
        b_q_weight: torch.Tensor,
        b_bias: Optional[torch.Tensor],
        b_scales: torch.Tensor,
        global_scale: Optional[torch.Tensor],
        b_zeros: Optional[torch.Tensor],
        g_idx: Optional[torch.Tensor],
        perm: Optional[torch.Tensor],
        workspace: torch.Tensor,
        b_q_type_id: int,
        size_m: torch.SymInt,
        size_n: torch.SymInt,
        size_k: torch.SymInt,
        is_k_full: bool = True,
        use_atomic_add: bool = False,
        use_fp32_reduce: bool = False,
        is_zp_float: bool = False,
    ) -> torch.Tensor:
        return torch.empty((size_m, size_n), device=a.device, dtype=a.dtype)

    @register_fake("_C::awq_dequantize")
    def _awq_dequantize_fake(
        qweight: torch.Tensor,
        scales: torch.Tensor,
        zeros: torch.Tensor,
        split_k_iters: torch.SymInt,
        thx: int,
        thy: int,
    ) -> torch.Tensor:
        in_c = qweight.size(0)
        qout_c = qweight.size(1)
        out_c = qout_c * 8
        return torch.empty((in_c, out_c), dtype=scales.dtype, device=scales.device)

    @register_fake("_C::awq_gemm")
    def _awq_gemm_fake(
        input: torch.Tensor,
        qweight: torch.Tensor,
        qzeros: torch.Tensor,
        scales: torch.Tensor,
        split_k_iters: torch.SymInt,
    ) -> torch.Tensor:
        num_in_feats = input.size(0)
        return torch.empty(
            (split_k_iters, num_in_feats, qweight.size(1) * 8),
            dtype=input.dtype,
            device=input.device,
        ).sum(0)

    @register_fake("_C::machete_mm")
    def machete_mm_fake(
        a: torch.Tensor,
        # b_q Should be the tensor returned by machete_prepack_B
        b_q: torch.Tensor,
        b_type: ScalarType,
        out_type: Optional[torch.dtype] = None,
        b_group_scales: Optional[torch.Tensor] = None,
        b_group_zeros: Optional[torch.Tensor] = None,
        b_group_size: Optional[int] = None,
        b_channel_scales: Optional[torch.Tensor] = None,
        a_token_scales: Optional[torch.Tensor] = None,
        schedule: Optional[str] = None,
    ) -> torch.Tensor:
        m = a.size(0)
        n = b_q.size(1)
        return torch.empty((m, n), device=a.device, dtype=a.dtype)

    @register_fake("_C::machete_prepack_B")
    def machete_prepack_B_fake(
        b_q_weight: torch.Tensor,
        a_type: torch.dtype,
        b_type: ScalarType,
        group_scales_type: Optional[torch.dtype],
    ) -> torch.Tensor:
        return torch.empty_like(b_q_weight, memory_format=torch.contiguous_format)

    @register_fake("_C::cutlass_w4a8_mm")
    def cutlass_w4a8_mm_fake(
        a: torch.Tensor,
        # b_q Should be the tensor returned by cutlass_encode_and_reorder_int4b
        b_q: torch.Tensor,
        b_group_scales: torch.Tensor,
        b_group_size: int,
        b_channel_scales: torch.Tensor,
        a_token_scales: torch.Tensor,
        out_type: Optional[torch.dtype] = None,
        maybe_schedule: Optional[str] = None,
    ) -> torch.Tensor:
        m = a.size(0)
        n = b_q.size(1)
        out_dtype = out_type if out_type is not None else torch.bfloat16
        return torch.empty((m, n), device=a.device, dtype=out_dtype)

    @register_fake("_C::cutlass_pack_scale_fp8")
    def cutlass_pack_scale_fp8_fake(scales: torch.Tensor) -> torch.Tensor:
        return torch.empty_like(scales, memory_format=torch.contiguous_format)

    @register_fake("_C::cutlass_encode_and_reorder_int4b")
    def cutlass_encode_and_reorder_int4b_fake(b: torch.Tensor) -> torch.Tensor:
        return torch.empty_like(b, memory_format=torch.contiguous_format)


if hasattr(torch.ops._C, "allspark_w8a16_gemm"):

    @register_fake("_C::allspark_w8a16_gemm")
    def _allspark_w8a16_gemm_fake(
        a: torch.Tensor,
        b_qweight: torch.Tensor,
        b_scales: torch.Tensor,
        b_qzeros: Optional[torch.Tensor],
        n: torch.SymInt,
        group_size: torch.SymInt,
        sm_count: torch.SymInt,
        sm_version: torch.SymInt,
        CUBLAS_M_THRESHOLD: torch.SymInt,
        has_zp: bool,
        n32k16_reorder: bool,
    ) -> torch.Tensor:
        m = a.size(0)
        return torch.empty((m, n), device=a.device, dtype=a.dtype)


if hasattr(torch.ops._C, "ggml_dequantize"):

    @register_fake("_C::ggml_dequantize")
    def _ggml_dequantize_fake(
        W: torch.Tensor,
        quant_type: int,
        m: torch.SymInt,
        n: torch.SymInt,
        dtype: Optional[torch.dtype] = None,
    ) -> torch.Tensor:
        return torch.empty((m, n), dtype=torch.float16, device=W.device)

    @register_fake("_C::ggml_mul_mat_vec_a8")
    def _ggml_mul_mat_vec_a8_fake(
        W: torch.Tensor,
        X: torch.Tensor,
        quant_type: int,
        row: torch.SymInt,
    ) -> torch.Tensor:
        return torch.empty((X.shape[0], row), dtype=X.dtype, device=W.device)

    @register_fake("_C::ggml_mul_mat_a8")
    def _ggml_mul_mat_a8_fake(
        W: torch.Tensor,
        X: torch.Tensor,
        quant_type: int,
        row: torch.SymInt,
    ) -> torch.Tensor:
        batch = X.size(0)
        return torch.empty((batch, row), dtype=X.dtype, device=W.device)

    @register_fake("_C::ggml_moe_a8")
    def _ggml_moe_a8_fake(
        X: torch.Tensor,
        W: torch.Tensor,
        sorted_token_ids: torch.Tensor,
        expert_ids: torch.Tensor,
        num_tokens_post_padded: torch.Tensor,
        quant_type: int,
        row: torch.SymInt,
        top_k: torch.SymInt,
        tokens: torch.SymInt,
    ) -> torch.Tensor:
        tokens = X.size(0)
        return torch.empty((tokens * top_k, row), dtype=torch.float16, device=W.device)


if hasattr(torch.ops._C, "ggml_moe_a8_vec"):

    @register_fake("_C::ggml_moe_a8_vec")
    def _ggml_moe_a8_vec_fake(
        X: torch.Tensor,
        W: torch.Tensor,
        topk_ids: torch.Tensor,
        top_k: int,
        quant_type: int,
        row: torch.SymInt,
        tokens: torch.SymInt,
    ) -> torch.Tensor:
        tokens = X.size(0)
        return torch.empty((tokens * top_k, row), dtype=X.dtype, device=W.device)


# cutlass
def cutlass_scaled_mm_supports_fp4(cuda_device_capability: int) -> bool:
    return torch.ops._C.cutlass_scaled_mm_supports_fp4(cuda_device_capability)


def cutlass_blockwise_scaled_grouped_mm(
    output: torch.Tensor,
    a: torch.Tensor,
    b: torch.Tensor,
    scales_a: torch.Tensor,
    scales_b: torch.Tensor,
    problem_sizes: torch.Tensor,
    expert_offsets: torch.Tensor,
):
    torch.ops._C.cutlass_blockwise_scaled_grouped_mm(
        output, a, b, scales_a, scales_b, problem_sizes, expert_offsets
    )


def cutlass_scaled_fp4_mm(
    a: torch.Tensor,
    b: torch.Tensor,
    block_scale_a: torch.Tensor,
    block_scale_b: torch.Tensor,
    alpha: torch.Tensor,
    out_dtype: torch.dtype,
) -> torch.Tensor:
    assert a.ndim == 2 and b.ndim == 2
    m, n = a.shape[0], b.shape[0]
    out = torch.empty((m, n), dtype=out_dtype, device=a.device)
    torch.ops._C.cutlass_scaled_fp4_mm(out, a, b, block_scale_a, block_scale_b, alpha)
    return out


def cutlass_scaled_mm_supports_fp8(cuda_device_capability: int) -> bool:
    return torch.ops._C.cutlass_scaled_mm_supports_fp8(cuda_device_capability)


def cutlass_scaled_mm_supports_block_fp8(cuda_device_capability: int) -> bool:
    return torch.ops._C.cutlass_scaled_mm_supports_block_fp8(cuda_device_capability)


def cutlass_scaled_mm(
    a: torch.Tensor,
    b: torch.Tensor,
    scale_a: torch.Tensor,
    scale_b: torch.Tensor,
    out_dtype: torch.dtype,
    bias: Optional[torch.Tensor] = None,
) -> torch.Tensor:
    """
    `cutlass_scaled_mm` implements a fused version of
        `output = torch.mm((scale_a * a), (scale_b * b)).to(out_dtype)`
    where scale_a * a and scale_b * b are implemented using numpy-style
    broadcasting.

    In order to support blockwise scaling like found in DeepSeek V3 we also
    support extended "group" broadcast rules. We extend the numpy-style
    broadcasting rules with the following rule:
        "if the extent of a dimension in the source shape is between 1 and
        corresponding extent in the target shape we repeat each element along
        that dimension  src_shape[dim] // target_shape[dim] times consecutively"
    example if we have:
          a = [[1, 2], and target_shape = (2, 4)
               [3, 4]]
    then we would expand a to:
          a = [[1, 1, 2, 2],
               [3, 3, 4, 4]]
    currently we only support the case:
        scale_a.shape * [1, 128] == a.shape
        scale_b.shape * [128, 128] == b.shape
    """
    assert out_dtype is torch.bfloat16 or out_dtype is torch.float16
    assert bias is None or bias.numel() == b.shape[1] and bias.dtype == out_dtype

    # Massage the input to be 2D
    target_shape = (*a.shape[:-1], b.shape[1])
    a = a.view(-1, a.shape[-1])

    cutlass_compatible_b = b.shape[0] % 16 == 0 and b.shape[1] % 16 == 0
    if current_platform.is_rocm() or not cutlass_compatible_b:
        from vllm.model_executor.layers.quantization.compressed_tensors.triton_scaled_mm import (  # noqa
            triton_scaled_mm,
        )

        out = triton_scaled_mm(a, b, scale_a, scale_b, out_dtype, bias)
    else:
        out = torch.empty((a.shape[0], b.shape[1]), dtype=out_dtype, device=a.device)
        torch.ops._C.cutlass_scaled_mm(out, a, b, scale_a, scale_b, bias)

    return out.view(*target_shape)


def cutlass_scaled_mm_azp(
    a: torch.Tensor,
    b: torch.Tensor,
    scale_a: torch.Tensor,
    scale_b: torch.Tensor,
    out_dtype: torch.dtype,
    azp_adj: torch.Tensor,
    azp: Optional[torch.Tensor] = None,
    bias: Optional[torch.Tensor] = None,
) -> torch.Tensor:
    """
    :param azp_adj: In the per-tensor case, this should include the azp.
    Always per-channel.
    :param azp: Only set in the per-token case. Per-token if set.
    """
    assert b.shape[0] % 16 == 0 and b.shape[1] % 16 == 0
    assert out_dtype is torch.bfloat16 or out_dtype is torch.float16
    assert bias is None or bias.numel() == b.shape[1] and bias.dtype == out_dtype

    # Massage the input to be 2D
    target_shape = (*a.shape[:-1], b.shape[1])
    a = a.view(-1, a.shape[-1])
    assert azp is None or azp.numel() == a.shape[0]

    out = torch.empty((a.shape[0], b.shape[1]), dtype=out_dtype, device=a.device)
    torch.ops._C.cutlass_scaled_mm_azp(out, a, b, scale_a, scale_b, azp_adj, azp, bias)
    return out.view(*target_shape)


def cutlass_sparse_scaled_mm_supported(cuda_device_capability: int) -> bool:
    return torch.ops._C.cutlass_sparse_scaled_mm_supported(cuda_device_capability)


def cutlass_group_gemm_supported(cuda_device_capability: int) -> bool:
    return torch.ops._C.cutlass_group_gemm_supported(cuda_device_capability)


def cutlass_sparse_compress(a: torch.Tensor) -> tuple[torch.Tensor, torch.Tensor]:
    """
    Compresses a sparse matrix for use with Cutlass sparse operations.

    This function takes a dense tensor and compresses it into two components:
    non-zero elements and metadata. The compressed representation is compatible
    with Cutlass sparse kernels.

    Args:
        a (torch.Tensor):
            The input tensor to be compressed. Must have one of the following data types:
            - `torch.int8`
            - `torch.float8_e4m3fn`
            - `torch.bfloat16`
            - `torch.float16`

    Returns:
        tuple[torch.Tensor, torch.Tensor]:
            A tuple containing:
            - `a_nzs` (torch.Tensor): A tensor containing non-zero elements of `a`.
            - `a_meta` (torch.Tensor): A tensor containing metadata for the sparse representation.

    Raises:
        ValueError: If the compression operation fails.

    Notes:
        - The `a_meta` tensor has a data type of `torch.uint8`.
        - Each metadata element encodes the sparsity of 4 non-zero elements (i.e., `elemsPerMetaElem = 4`).
        - The shape of `a_nzs` is `(m, k // 2)`, where `m` and `k` are the dimensions of the input tensor.
        - The shape of `a_meta` is `(m, k // 2 // elemsPerMetaElem)`.
    """
    assert a.dtype in [torch.int8, torch.float8_e4m3fn, torch.bfloat16, torch.float16]
    assert a.is_contiguous()

    # a_meta.dtype: torch.uint8 so elemsPerMetaElem = 8b / 2b_per_nz = 4
    elemsPerMetaElem = 4
    assert a.shape[1] % (2 * elemsPerMetaElem) == 0

    return torch.ops._C.cutlass_sparse_compress(a)


def cutlass_scaled_sparse_mm(
    a: torch.Tensor,
    bt_nzs: torch.Tensor,
    bt_meta: torch.Tensor,
    scale_a: torch.Tensor,
    scale_b: torch.Tensor,
    out_dtype: torch.dtype,
    bias: Optional[torch.Tensor] = None,
) -> torch.Tensor:
    """
    Performs a scaled sparse matrix multiplication using Cutlass.

    Steps:
    1. Create a dense matrix `a` of shape (m, k) on the CUDA device:
    `a = torch.randn((m, k), device='cuda')`.

    2. Create a dense matrix `b` of shape (k, n) on the CUDA device:
    `b = torch.randn((k, n), device='cuda')`.

    3. Prune matrix `b` to 2:4 sparsity along the specified dimension:
    `b = prune_to_2_4(b, dim=0)`.

    4. Compress the transposed sparse matrix `b.t()`:
    `bt_nzs, bt_meta = cutlass_sparse_compress(b.t())`.

    5. Perform sparse matrix multiplication using the compressed matrix,
    applying scaling factors for `a` and `b`, and the output data type:
    `out = cutlass_scaled_sparse_mm(a, bt_nzs, bt_meta, scale_a, scale_b, out_dtype)`.

    Returns:
    - The result of the scaled sparse matrix multiplication.
    """
    assert bt_nzs.shape[0] % 16 == 0 and bt_nzs.shape[1] % 16 == 0
    assert out_dtype is torch.bfloat16 or out_dtype is torch.float16
    assert bias is None or bias.shape[0] == bt_nzs.shape[0] and bias.dtype == out_dtype

    m = a.shape[0]
    n = bt_nzs.shape[0]
    out = torch.empty((m, n), dtype=out_dtype, device=a.device)

    torch.ops._C.cutlass_scaled_sparse_mm(
        out, a, bt_nzs, bt_meta, scale_a, scale_b, bias
    )

    return out


def get_cutlass_moe_mm_data(
    topk_ids: torch.Tensor,
    expert_offsets: torch.Tensor,
    problem_sizes1: torch.Tensor,
    problem_sizes2: torch.Tensor,
    input_permutation: torch.Tensor,
    output_permutation: torch.Tensor,
    num_experts: int,
    n: int,
    k: int,
    blockscale_offsets: Optional[torch.Tensor] = None,
):
    """
    Prepare data necessary to perform CUTLASS grouped matrix multiplications
    used in CUTLASS-based fused MoE.

    The function takes in topk_ids (token-expert mapping) and uses it to
    compute:
    - expert_offsets: Indices that mark at which token index each expert begins
                      its computation after the input is sorted with
                      input_permutation. The number of tokens computed with
                      expert E is expert_offsets[E + 1] - expert_offsets[E]
    - problem_sizes1, problem_sizes2: MxNxK sizes of each expert's
                                      multiplication in two grouped MMs used in
                                      the fused MoE operation.
    - input_permutation: Permutation that must be used to shuffle the input
                         before executing the MMs.
    - output_permutation: Permutation that must be used to shuffle the output
                          after executing the MMs.
    - blockscale_offsets: Optional argument passed for fp4 moe. Indices that
                          mark at which block scale index each expert begins
                          its computation. The number of block scale rows
                          computed with expert E is blockscale_offsets[E + 1] -
                          blockscale_offsets[E]
    """
    return torch.ops._C.get_cutlass_moe_mm_data(
        topk_ids,
        expert_offsets,
        problem_sizes1,
        problem_sizes2,
        input_permutation,
        output_permutation,
        num_experts,
        n,
        k,
        blockscale_offsets,
    )


def get_cutlass_moe_mm_problem_sizes(
    topk_ids: torch.Tensor,
    problem_sizes1: torch.Tensor,
    problem_sizes2: torch.Tensor,
    num_experts: int,
    n: int,
    k: int,
    blockscale_offsets: Optional[torch.Tensor] = None,
):
    """
    Compute only the per-expert problem sizes needed by the two grouped matrix
    multiplications used in CUTLASS-based fused MoE.

    The function takes in topk_ids (token→expert mapping) and computes:
    - problem_sizes1, problem_sizes2: M×N×K sizes of each expert's
                                    multiplication for the two grouped MMs
                                    used in the fused MoE operation.
    """
    return torch.ops._C.get_cutlass_moe_mm_problem_sizes(
        topk_ids, problem_sizes1, problem_sizes2, num_experts, n, k, blockscale_offsets
    )


def shuffle_rows(input_tensor: torch.Tensor, dst2src_map: torch.Tensor):
    """
    Shuffle and expand the input tensor according to the dst2src_map and store the result in output_tensor.
    This is used in MoE to permute the input tensor before performing grouped matrix multiplications.
    """
    num_tokens_permuted = dst2src_map.shape[0]
    output_tensor = torch.empty(
        (num_tokens_permuted, input_tensor.shape[1]),
        device=input_tensor.device,
        dtype=input_tensor.dtype,
    )
    torch.ops._moe_C.shuffle_rows(input_tensor, dst2src_map, output_tensor)
    return output_tensor


def get_cutlass_pplx_moe_mm_data(
    expert_offsets: torch.Tensor,
    problem_sizes1: torch.Tensor,
    problem_sizes2: torch.Tensor,
    expert_num_tokens: torch.Tensor,
    num_local_experts: int,
    padded_m: int,
    n: int,
    k: int,
):
    """
    Prepare data necessary to perform CUTLASS grouped matrix multiplications
    used in CUTLASS-based fused MoE.

    The function takes in expert_num_tokens (token count per expert) and
    non_zero_expert_idxs (consecutive indices of experts with non-zero token
    counts) and uses them to compute:
    - expert_offsets: Indices that mark at which token index each expert begins
                      its computation.
    - problem_sizes1, problem_sizes2: MxNxK sizes of each expert's
                                      multiplication in two grouped MMs used in
                                      the fused MoE operation.
    """
    return torch.ops._C.get_cutlass_pplx_moe_mm_data(
        expert_offsets,
        problem_sizes1,
        problem_sizes2,
        expert_num_tokens,
        num_local_experts,
        padded_m,
        n,
        k,
    )


def cutlass_moe_mm(
    out_tensors: torch.Tensor,
    a_tensors: torch.Tensor,
    b_tensors: torch.Tensor,
    a_scales: torch.Tensor,
    b_scales: torch.Tensor,
    expert_offsets: torch.Tensor,
    problem_sizes: torch.Tensor,
    a_strides: torch.Tensor,
    b_strides: torch.Tensor,
    c_strides: torch.Tensor,
    per_act_token: bool,
    per_out_ch: bool,
):
    """
    A single grouped matrix multiplication used in CUTLASS-based fused MoE.
    The function executes fp8-quantized OUT = AB matrix multiplication.

    - expert_offsets: Indices that mark at which token index each expert begins
                      its computation. The number of tokens computed with
                      expert E is expert_offsets[E + 1] - expert_offsets[E]
    - problem_sizes: MxNxK sizes of each expert's multiplication in two grouped
                     MMs used in the fused MoE operation.
    - a/b/c_strides: The data strides passed to grouped matrix multiplication.
    """
    return torch.ops._C.cutlass_moe_mm(
        out_tensors,
        a_tensors,
        b_tensors,
        a_scales,
        b_scales,
        expert_offsets,
        problem_sizes,
        a_strides,
        b_strides,
        c_strides,
        per_act_token,
        per_out_ch,
    )


def cutlass_fp4_moe_mm(
    out_tensors: torch.Tensor,
    a_tensors: torch.Tensor,
    b_tensors: torch.Tensor,
    a_scales: torch.Tensor,
    b_scales: torch.Tensor,
    alphas: torch.Tensor,
    problem_sizes: torch.Tensor,
    expert_offsets: torch.Tensor,
    sf_offsets: torch.Tensor,
):
    """
    An FP4 Blockscaled Group Gemm that takes in  a_tensors, b_tensors and runs
    the gemms for each combination based on the specified problem sizes.

    This is used as the MoE gemm during NVFP4 Quantized FusedMoE forward.
    - a/b_tensors: the NVFP4 a_ptrs and b_ptrs tensors which are quantized
                     input and expert weights.
    - a_/b_scales: The blockscales in FP8-E4M3 precision
    - expert_offsets/sf_offsets: Indices that mark at which token index
                    each expert begins its computation. The number of tokens
                    computed with expert E is expert_offsets[E + 1] -
                    expert_offsets[E] And the sf_size per expert is
                    sf_offset[E+1] - sf_offset[E]
    - problem_sizes: MxNxK sizes of each expert's multiplication in two grouped
                     MMs used in the fused MoE operation.
    """
    return torch.ops._C.cutlass_fp4_group_mm(
        out_tensors,
        a_tensors,
        b_tensors,
        a_scales,
        b_scales,
        alphas,
        problem_sizes,
        expert_offsets,
        sf_offsets,
    )


# gptq_marlin
def gptq_marlin_repack(
    b_q_weight: torch.Tensor,
    perm: torch.Tensor,
    size_k: int,
    size_n: int,
    num_bits: int,
) -> torch.Tensor:
    return torch.ops._C.gptq_marlin_repack(b_q_weight, perm, size_k, size_n, num_bits)


# gptq_marlin
def awq_marlin_repack(
    b_q_weight: torch.Tensor, size_k: int, size_n: int, num_bits: int
) -> torch.Tensor:
    return torch.ops._C.awq_marlin_repack(b_q_weight, size_k, size_n, num_bits)


def gptq_marlin_moe_repack(
    b_q_weight: torch.Tensor,
    perm: torch.Tensor,
    size_k: int,
    size_n: int,
    num_bits: int,
) -> torch.Tensor:
    num_experts = b_q_weight.shape[0]
    assert size_k % 16 == 0
    output = torch.empty(
        (num_experts, size_k // 16, size_n * (num_bits // 2)),
        device=b_q_weight.device,
        dtype=b_q_weight.dtype,
    )
    for e in range(num_experts):
        output[e] = torch.ops._C.gptq_marlin_repack(
            b_q_weight[e], perm[e], size_k, size_n, num_bits
        )
    return output


def awq_marlin_moe_repack(
    b_q_weight: torch.Tensor,
    perm: torch.Tensor,
    size_k: int,
    size_n: int,
    num_bits: int,
) -> torch.Tensor:
    num_experts = b_q_weight.shape[0]
    assert size_k % 16 == 0
    output = torch.empty(
        (num_experts, size_k // 16, size_n * (num_bits // 2)),
        device=b_q_weight.device,
        dtype=b_q_weight.dtype,
    )
    for e in range(num_experts):
        output[e] = torch.ops._C.awq_marlin_repack(
            b_q_weight[e], size_k, size_n, num_bits
        )
    return output


def gptq_marlin_gemm(
    a: torch.Tensor,
    c: Optional[torch.Tensor],
    b_q_weight: torch.Tensor,
    b_bias: Optional[torch.Tensor],
    b_scales: torch.Tensor,
    global_scale: Optional[torch.Tensor],
    b_zeros: Optional[torch.Tensor],
    g_idx: Optional[torch.Tensor],
    perm: Optional[torch.Tensor],
    workspace: torch.Tensor,
    b_q_type: ScalarType,
    size_m: int,
    size_n: int,
    size_k: int,
    is_k_full: bool = True,
    use_atomic_add: bool = False,
    use_fp32_reduce: bool = False,
    is_zp_float: bool = False,
) -> torch.Tensor:
    return torch.ops._C.gptq_marlin_gemm(
        a,
        c,
        b_q_weight,
        b_bias,
        b_scales,
        global_scale,
        b_zeros,
        g_idx,
        perm,
        workspace,
        b_q_type.id,
        size_m,
        size_n,
        size_k,
        is_k_full,
        use_atomic_add,
        use_fp32_reduce,
        is_zp_float,
    )


# machete
def machete_supported_schedules(
    a_type: torch.dtype,
    b_type: ScalarType,
    group_scales_type: Optional[torch.dtype],
    group_zeros_type: Optional[torch.dtype] = None,
    channel_scales_type: Optional[torch.dtype] = None,
    token_scales_type: Optional[torch.dtype] = None,
    out_type: Optional[torch.dtype] = None,
) -> list[str]:
    return torch.ops._C.machete_supported_schedules(
        a_type,
        b_type.id,
        group_scales_type,
        group_zeros_type,
        channel_scales_type,
        token_scales_type,
        out_type,
    )


def machete_mm(
    a: torch.Tensor,
    # b_q Should be the tensor returned by machete_prepack_B
    b_q: torch.Tensor,
    b_type: ScalarType,
    out_type: Optional[torch.dtype] = None,
    b_group_scales: Optional[torch.Tensor] = None,
    b_group_zeros: Optional[torch.Tensor] = None,
    b_group_size: Optional[int] = None,
    b_channel_scales: Optional[torch.Tensor] = None,
    a_token_scales: Optional[torch.Tensor] = None,
    schedule: Optional[str] = None,
) -> torch.Tensor:
    return torch.ops._C.machete_mm(
        a,
        b_q,
        b_type.id,
        out_type,
        b_group_scales,
        b_group_zeros,
        b_group_size,
        b_channel_scales,
        a_token_scales,
        schedule,
    )


def machete_prepack_B(
    b_q_weight: torch.Tensor,
    a_type: torch.dtype,
    b_type: ScalarType,
    group_scales_type: Optional[torch.dtype],
) -> torch.Tensor:
    return torch.ops._C.machete_prepack_B(
        b_q_weight, a_type, b_type.id, group_scales_type
    )


# CUTLASS W4A8
def cutlass_w4a8_mm(
    a: torch.Tensor,
    # b_q Should be the tensor returned by cutlass_encode_and_reorder_int4b
    b_q: torch.Tensor,
    b_group_scales: torch.Tensor,
    b_group_size: int,
    b_channel_scales: torch.Tensor,
    a_token_scales: torch.Tensor,
    out_type: Optional[torch.dtype] = None,
    maybe_schedule: Optional[str] = None,
) -> torch.Tensor:
    return torch.ops._C.cutlass_w4a8_mm(
        a,
        b_q,
        b_group_scales,
        b_group_size,
        b_channel_scales,
        a_token_scales,
        out_type,
        maybe_schedule,
    )


def cutlass_pack_scale_fp8(scales: torch.Tensor) -> torch.Tensor:
    return torch.ops._C.cutlass_pack_scale_fp8(scales)


def cutlass_encode_and_reorder_int4b(b: torch.Tensor) -> torch.Tensor:
    return torch.ops._C.cutlass_encode_and_reorder_int4b(b)


if hasattr(torch.ops._C, "permute_cols"):

    @register_fake("_C::permute_cols")
    def _permute_cols_fake(a: torch.Tensor, perm: torch.Tensor) -> torch.Tensor:
        return torch.empty_like(a)


def permute_cols(a: torch.Tensor, perm: torch.Tensor) -> torch.Tensor:
    return torch.ops._C.permute_cols(a, perm)


# fp4
def scaled_fp4_quant(
    input: torch.Tensor, input_global_scale: torch.Tensor
) -> tuple[torch.Tensor, torch.Tensor]:
    """
    Quantize input tensor to FP4 and return quantized tensor and scale.

    This function quantizes the last dimension of the given tensor `input`. For
    every 16 consecutive elements, a single dynamically computed scaling factor
    is shared. This scaling factor is quantized using the `input_global_scale`
    and is stored in a swizzled layout (see
    https://docs.nvidia.com/cuda/parallel-thread-execution/#tcgen05-mma-scale-factor-b-layout-4x).

    Args:
        input: The input tensor to be quantized to FP4
        input_global_scale: A scalar scaling factor for the entire tensor.

    Returns:
        tuple[torch.Tensor, torch.Tensor]: The output tensor in FP4 but every
            two values are packed into a uint8 and float8_e4m3 scaling factors
            in the sizzled layout.
    """
    assert not current_platform.is_rocm()
    assert input.ndim >= 1, f"input.ndim needs to be >= 1, but got {input.ndim}."
    other_dims = 1 if input.ndim == 1 else -1
    input = input.reshape(other_dims, input.shape[-1])
    m, n = input.shape
    block_size = 16
    device = input.device

    assert n % block_size == 0, f"last dim has to be multiple of 16, but got {n}."
    assert input.dtype in (torch.float16, torch.bfloat16), (
        f"input.dtype needs to be fp16 or bf16 but got {input.dtype}."
    )

    # Two fp4 values will be packed into an uint8.
    output = torch.empty((m, n // 2), device=device, dtype=torch.uint8)

    # We use the rounded values to store the swizzled values. Due to the
    # requirement of the Tensor Core, the minimum tile is 128x4 for the scales.
    # So, we first pad the scales to multiples of 128 and 4. Then, the scales
    # (in float8_e4m3fn) are packed into an int32 for every 4 values. More:
    # https://docs.nvidia.com/cuda/parallel-thread-execution/#tcgen05-mma-scale-factor-b-layout-4x
    round_up = lambda x, y: (x + y - 1) // y * y
    rounded_m = round_up(m, 128)
    scale_n = n // block_size
    rounded_n = round_up(scale_n, 4)
    output_scale = torch.empty(
        (rounded_m, rounded_n // 4), device=device, dtype=torch.int32
    )

    torch.ops._C.scaled_fp4_quant(output, input, output_scale, input_global_scale)
    output_scale = output_scale.view(torch.float8_e4m3fn)
    return output, output_scale


def scaled_fp4_experts_quant(
    input_tensor: torch.Tensor,
    input_global_scale: torch.Tensor,
    expert_offsets: torch.Tensor,
    blockscale_offsets: torch.Tensor,
    topk: int,
) -> tuple[torch.Tensor, torch.Tensor]:
    """
    Quantize input tensor to FP4 and return quantized tensor and scale, for
    packed MoE Inputs.
    Args:
        input_tensor: The input tensor to be quantized to FP4
        input_global_scale: A scalar scaling factor for the entire tensor.
        expert_offsets: The expert offsets tensor
        blockscale_offsets: The blockscale offsets tensor
    Outputs:
        output: The quantized tensor in FP4
        output_scales: The blockscale tensor in FP8-E4M3
    """
    assert not current_platform.is_rocm()
    assert input_tensor.ndim == 2, (
        f"input.ndim needs to be == 2, but got {input_tensor.ndim}."
    )

    # Control the maximum number of tokens per expert supported by the
    # NVFP4 MoE Expert Quantization. This is used to prevent the kernel
    # from running out of memory. This value can also be increased to support
    # larger models.
    MAX_TOKENS_PER_EXPERT = envs.VLLM_MAX_TOKENS_PER_EXPERT_FP4_MOE
    m_numtopk, k = input_tensor.shape

    assert m_numtopk <= MAX_TOKENS_PER_EXPERT * topk, (
        f"m_numtopk must be less than MAX_TOKENS_PER_EXPERT("
        f"{MAX_TOKENS_PER_EXPERT})"
        f" for cutlass_moe_fp4, observed m_numtopk = {m_numtopk}. Use"
        f" VLLM_MAX_TOKENS_PER_EXPERT_FP4_MOE to set this value."
    )
    scales_k = k // 16
    padded_k = (scales_k + (4 - 1)) // 4

    # output is uint8 and packed fp4 values
    output = torch.empty(
        m_numtopk, k // 2, device=input_tensor.device, dtype=torch.uint8
    )
    output_scales = torch.empty(
        MAX_TOKENS_PER_EXPERT * topk,
        padded_k,
        dtype=torch.int32,
        device=input_tensor.device,
    )
    torch.ops._C.scaled_fp4_experts_quant(
        output,
        output_scales,
        input_tensor,
        input_global_scale,
        expert_offsets,
        blockscale_offsets,
    )
    output_scales = output_scales.view(torch.float8_e4m3fn)
    return output, output_scales


# fp8
def scaled_fp8_quant(
    input: torch.Tensor,
    scale: Optional[torch.Tensor] = None,
    num_token_padding: Optional[int] = None,
    scale_ub: Optional[torch.Tensor] = None,
    use_per_token_if_dynamic: bool = False,
    output: Optional[torch.Tensor] = None,
) -> tuple[torch.Tensor, torch.Tensor]:
    """
    Quantize input tensor to FP8 and return quantized tensor and scale.

    This function supports both static and dynamic quantization: If you
    provide the scale, it will use static scaling and if you omit it,
    the scale will be determined dynamically. The function also allows
    optional padding of the output tensors for downstream kernels that
    will benefit from padding.

    Args:
        input: The input tensor to be quantized to FP8
        scale: Optional scaling factor for the FP8 quantization
        scale_ub: Optional upper bound for scaling factor in dynamic
            per token case
        num_token_padding: If specified, pad the first dimension
            of the output to at least this value.
        use_per_token_if_dynamic: Whether to do per_tensor or per_token
            in the dynamic quantization case.

    Returns:
        tuple[torch.Tensor, torch.Tensor]: The output tensor in FP8 and
            scaling factor.
    """
    # This code assumes batch_dim and num_tokens are flattened
    assert input.ndim == 2
    shape: Union[tuple[int, int], torch.Size] = input.shape
    # For ROCm on MI300, the output fp8 dtype is torch.float_e3m3fnuz
    out_dtype: torch.dtype = current_platform.fp8_dtype()
    if num_token_padding:
        shape = (max(num_token_padding, input.shape[0]), shape[1])
    if output is None:
        output = torch.empty(shape, device=input.device, dtype=out_dtype)
    else:
        assert num_token_padding is None, "padding not supported if output passed in"
        assert output.dtype == out_dtype

    if scale is None:
        if use_per_token_if_dynamic:
            scale = torch.empty((shape[0], 1), device=input.device, dtype=torch.float32)
            torch.ops._C.dynamic_per_token_scaled_fp8_quant(
                output, input, scale, scale_ub
            )
        else:
            scale = torch.empty(1, device=input.device, dtype=torch.float32)
            torch.ops._C.dynamic_scaled_fp8_quant(output, input, scale)
    else:
        assert scale.numel() == 1, f"{scale.shape}"
        torch.ops._C.static_scaled_fp8_quant(output, input, scale)

    return output, scale


# gptq allspark
def allspark_repack_weight(
    qweight: torch.Tensor,
    scale: torch.Tensor,
    zero_point: Optional[torch.Tensor] = None,
    has_zp: bool = False,
) -> tuple[torch.Tensor, torch.Tensor, torch.Tensor]:
    """
    Rearrange qweight, scale, and zero_point(if asymmetric) to n32k16 format
    for Ampere W8A16 Fused Gemm kernel

    Args:
        qweight: uint8 weight tensor, original k x n format.
        scale: fp16/bf16 weight scale tensor, 1 x n format.
        zero_point: fp16/bf16 weight zero_point tensor, 1 x n format.
            Must be provided for asymmetric quantization.
        has_zp: if use symmetric quantization, has_zp = False.
            if use asymmetric quantization, has_zp = True.

    Returns:
        tuple[torch.Tensor, torch.Tensor, Optional[torch.Tensor]] :
            rearranged weight, scale, and optionally zero_point.
    """
    K = qweight.shape[0]
    N = qweight.shape[1]
    N_32align = (N + 32 - 1) // 32 * 32

    qweight_reorder = torch.empty(
        (N_32align, K), device=qweight.device, dtype=qweight.dtype
    )
    scale_reorder = torch.empty((1, N_32align), device=scale.device, dtype=scale.dtype)
    zero_point_reorder = None
    if has_zp:
        assert zero_point is not None, (
            "zero_point must be provided for asymmetric quantization."
        )
        zero_point_reorder = torch.empty(
            (1, N_32align), device=zero_point.device, dtype=zero_point.dtype
        )

    torch.ops._C.rearrange_kn_weight_as_n32k16_order(
        qweight,
        scale,
        zero_point,
        has_zp,
        qweight_reorder,
        scale_reorder,
        zero_point_reorder,
        K,
        N,
        N_32align,
    )

    return qweight_reorder, scale_reorder, zero_point_reorder


def allspark_w8a16_gemm(
    a: torch.Tensor,
    b_qweight: torch.Tensor,
    b_scales: torch.Tensor,
    b_qzeros: Optional[torch.Tensor],
    n: int,
    group_size: int,
    sm_count: int,
    sm_version: int,
    CUBLAS_M_THRESHOLD: int,
    has_zp: bool,
    n32k16_reorder: bool,
) -> torch.Tensor:
    return torch.ops._C.allspark_w8a16_gemm(
        a,
        b_qweight,
        b_scales,
        b_qzeros,
        n,
        group_size,
        sm_count,
        sm_version,
        CUBLAS_M_THRESHOLD,
        has_zp,
        n32k16_reorder,
    )


# int8
def scaled_int8_quant(
    input: torch.Tensor,
    scale: Optional[torch.Tensor] = None,
    azp: Optional[torch.Tensor] = None,
    symmetric: bool = True,
) -> tuple[torch.Tensor, torch.Tensor, Optional[torch.Tensor]]:
    """
    Quantize the input tensor to int8 and return the quantized tensor and scale, and maybe azp.

    Args:
        input: The input tensor to be quantized to int8.
        scale: Optional scaling factor for the int8 quantization.
            When not provided, we invoke dynamic-per-token quantization.
        azp: Optional zero-point for the int8 quantization.
            Must be provided for asymmetric quantization if `scale` is provided.
        symmetric: Whether to use symmetric quantization (scale only, azp ignored).

    Returns:
      tuple[torch.Tensor, torch.Tensor, Optional[torch.Tensor]] : Output int8 tensor, scales, and optionally azp.
    """
    output = torch.empty_like(input, dtype=torch.int8)
    if scale is not None:
        # static-per-tensor quantization.
        assert symmetric == (azp is None), (
            "azp must only be provided for asymmetric quantization."
        )
        torch.ops._C.static_scaled_int8_quant(output, input, scale, azp)
        return output, scale, azp

    # dynamic-per-token quantization.
    input_scales = torch.empty(
        (input.numel() // input.shape[-1], 1), device=input.device, dtype=torch.float32
    )
    input_azp = None if symmetric else torch.empty_like(input_scales, dtype=torch.int32)
    torch.ops._C.dynamic_scaled_int8_quant(
        output, input.contiguous(), input_scales, input_azp
    )
    return output, input_scales, input_azp


# gguf
def ggml_dequantize(
    W: torch.Tensor, quant_type: int, m: int, n: int, dtype: Optional[torch.dtype]
) -> torch.Tensor:
    return torch.ops._C.ggml_dequantize(W, quant_type, m, n, dtype)


def ggml_mul_mat_vec_a8(
    W: torch.Tensor,
    X: torch.Tensor,
    quant_type: int,
    row: int,
) -> torch.Tensor:
    return torch.ops._C.ggml_mul_mat_vec_a8(W, X, quant_type, row)


def ggml_mul_mat_a8(
    W: torch.Tensor,
    X: torch.Tensor,
    quant_type: int,
    row: int,
) -> torch.Tensor:
    return torch.ops._C.ggml_mul_mat_a8(W, X, quant_type, row)


def ggml_moe_a8(
    X: torch.Tensor,
    W: torch.Tensor,
    sorted_token_ids: torch.Tensor,
    expert_ids: torch.Tensor,
    num_tokens_post_padded: torch.Tensor,
    quant_type: int,
    row: int,
    top_k: int,
    tokens: int,
) -> torch.Tensor:
    return torch.ops._C.ggml_moe_a8(
        X,
        W,
        sorted_token_ids,
        expert_ids,
        num_tokens_post_padded,
        quant_type,
        row,
        top_k,
        tokens,
    )


def ggml_moe_a8_vec(
    X: torch.Tensor,
    W: torch.Tensor,
    topk_ids: torch.Tensor,
    top_k: int,
    quant_type: int,
    row: torch.SymInt,
    tokens: torch.SymInt,
) -> torch.Tensor:
    return torch.ops._C.ggml_moe_a8_vec(X, W, topk_ids, top_k, quant_type, row, tokens)


def ggml_moe_get_block_size(quant_type: int) -> int:
    return torch.ops._C.ggml_moe_get_block_size(quant_type)


# mamba
<<<<<<< HEAD
def selective_scan_fwd(u: torch.Tensor, delta: torch.Tensor, A: torch.Tensor,
                       B: torch.Tensor, C: torch.Tensor,
                       D_: Optional[torch.Tensor], z_: Optional[torch.Tensor],
                       delta_bias_: Optional[torch.Tensor],
                       delta_softplus: bool,
                       query_start_loc: Optional[torch.Tensor],
                       cache_indices: Optional[torch.Tensor],
                       has_initial_state: Optional[torch.Tensor],
                       ssm_states: torch.Tensor, pad_slot_id: int,
                       intermediate_states: Optional[torch.Tensor] = None,
                       block_size: int = 80):
    torch.ops._C.selective_scan_fwd(u, delta, A, B, C, D_, z_, delta_bias_,
                                    delta_softplus, query_start_loc,
                                    cache_indices, has_initial_state,
                                    ssm_states, pad_slot_id,
                                    intermediate_states, block_size)
=======
def selective_scan_fwd(
    u: torch.Tensor,
    delta: torch.Tensor,
    A: torch.Tensor,
    B: torch.Tensor,
    C: torch.Tensor,
    D_: Optional[torch.Tensor],
    z_: Optional[torch.Tensor],
    delta_bias_: Optional[torch.Tensor],
    delta_softplus: bool,
    query_start_loc: Optional[torch.Tensor],
    cache_indices: Optional[torch.Tensor],
    has_initial_state: Optional[torch.Tensor],
    ssm_states: torch.Tensor,
    pad_slot_id: int,
):
    torch.ops._C.selective_scan_fwd(
        u,
        delta,
        A,
        B,
        C,
        D_,
        z_,
        delta_bias_,
        delta_softplus,
        query_start_loc,
        cache_indices,
        has_initial_state,
        ssm_states,
        pad_slot_id,
    )
>>>>>>> 185d8ed4


# ROCm skinny gemms
def LLMM1(a: torch.Tensor, b: torch.Tensor, rows_per_block: int) -> torch.Tensor:
    return torch.ops._rocm_C.LLMM1(a, b, rows_per_block)


def wvSplitK(
    a: torch.Tensor, b: torch.Tensor, cu_count: int, bias: torch.Tensor = None
) -> torch.Tensor:
    return torch.ops._rocm_C.wvSplitK(a, b, bias, cu_count)


def wvSplitKQ(
    a: torch.Tensor,
    b: torch.Tensor,
    out_dtype: torch.dtype,
    scale_a: torch.Tensor,
    scale_b: torch.Tensor,
    cu_count: int,
    bias: torch.Tensor = None,
) -> torch.Tensor:
    out = torch.empty((b.shape[0], a.shape[0]), dtype=out_dtype, device=b.device)
    torch.ops._rocm_C.wvSplitKQ(a, b, bias, out, scale_a, scale_b, cu_count)
    return out


# moe
def moe_sum(input: torch.Tensor, output: torch.Tensor):
    torch.ops._moe_C.moe_sum(input, output)


def moe_align_block_size(
    topk_ids: torch.Tensor,
    num_experts: int,
    block_size: int,
    sorted_token_ids: torch.Tensor,
    experts_ids: torch.Tensor,
    num_tokens_post_pad: torch.Tensor,
) -> None:
    torch.ops._moe_C.moe_align_block_size(
        topk_ids,
        num_experts,
        block_size,
        sorted_token_ids,
        experts_ids,
        num_tokens_post_pad,
    )


def moe_wna16_gemm(
    input: torch.Tensor,
    output: torch.Tensor,
    b_qweight: torch.Tensor,
    b_scales: torch.Tensor,
    b_qzeros: Optional[torch.Tensor],
    topk_weights: Optional[torch.Tensor],
    sorted_token_ids: torch.Tensor,
    experts_ids: torch.Tensor,
    num_tokens_post_pad: torch.Tensor,
    top_k: int,
    BLOCK_SIZE_M: int,
    BLOCK_SIZE_N: int,
    BLOCK_SIZE_K: int,
    bit: int,
) -> torch.Tensor:
    if not current_platform.is_cuda():
        raise NotImplementedError(
            "The optimized moe_wna16_gemm kernel is only available on CUDA platforms"
        )
    torch.ops._moe_C.moe_wna16_gemm(
        input,
        output,
        b_qweight,
        b_scales,
        b_qzeros,
        topk_weights,
        sorted_token_ids,
        experts_ids,
        num_tokens_post_pad,
        top_k,
        BLOCK_SIZE_M,
        BLOCK_SIZE_N,
        BLOCK_SIZE_K,
        bit,
    )


def topk_softmax(
    topk_weights: torch.Tensor,
    topk_ids: torch.Tensor,
    token_expert_indices: torch.Tensor,
    gating_output: torch.Tensor,
) -> None:
    torch.ops._moe_C.topk_softmax(
        topk_weights, topk_ids, token_expert_indices, gating_output
    )


def grouped_topk(
    scores: torch.Tensor,
    scores_with_bias: torch.Tensor,
    num_expert_group: int,
    topk_group: int,
    topk: int,
    renormalize: bool,
    routed_scaling_factor: float,
):
    if not current_platform.is_cuda():
        raise NotImplementedError(
            "The fused grouped_topk kernel is only available on CUDA platforms"
        )
    return torch.ops._moe_C.grouped_topk(
        scores,
        scores_with_bias,
        num_expert_group,
        topk_group,
        topk,
        renormalize,
        routed_scaling_factor,
    )


def moe_wna16_marlin_gemm(
    input: torch.Tensor,
    output: Optional[torch.Tensor],
    b_qweight: torch.Tensor,
    b_bias: Optional[torch.Tensor],
    b_scales: torch.Tensor,
    global_scale: Optional[torch.Tensor],
    b_qzeros: Optional[torch.Tensor],
    g_idx: Optional[torch.Tensor],
    perm: Optional[torch.Tensor],
    workspace: torch.Tensor,
    sorted_token_ids: torch.Tensor,
    expert_ids: torch.Tensor,
    num_tokens_past_padded: torch.Tensor,
    topk_weights: torch.Tensor,
    moe_block_size: int,
    top_k: int,
    mul_topk_weights: bool,
    is_ep: bool,
    b_q_type: ScalarType,
    size_m: int,
    size_n: int,
    size_k: int,
    is_k_full: bool,
    use_atomic_add: bool,
    use_fp32_reduce: bool,
    is_zp_float: bool,
) -> torch.Tensor:
    return torch.ops._moe_C.moe_wna16_marlin_gemm(
        input,
        output,
        b_qweight,
        b_bias,
        b_scales,
        global_scale,
        b_qzeros,
        g_idx,
        perm,
        workspace,
        sorted_token_ids,
        expert_ids,
        num_tokens_past_padded,
        topk_weights,
        moe_block_size,
        top_k,
        mul_topk_weights,
        is_ep,
        b_q_type.id,
        size_m,
        size_n,
        size_k,
        is_k_full,
        use_atomic_add,
        use_fp32_reduce,
        is_zp_float,
    )


if supports_moe_ops and hasattr(torch.ops._moe_C, "marlin_gemm_moe"):

    @register_fake("_moe_C::marlin_gemm_moe")
    def marlin_gemm_moe_fake(
        a: torch.Tensor,
        b_q_weights: torch.Tensor,
        sorted_ids: torch.Tensor,
        topk_weights: torch.Tensor,
        topk_ids: torch.Tensor,
        b_scales: torch.Tensor,
        b_zero_points: torch.Tensor,
        g_idx: torch.Tensor,
        perm: torch.Tensor,
        workspace: torch.Tensor,
        b_q_type: ScalarType,
        size_m: torch.SymInt,
        size_n: torch.SymInt,
        size_k: torch.SymInt,
        is_k_full: bool,
        num_experts: int,
        topk: int,
        moe_block_size: int,
        replicate_input: bool,
        apply_weights: bool,
    ) -> torch.Tensor:
        return torch.empty((size_m, topk, size_n), dtype=a.dtype, device=a.device)

    @register_fake("_moe_C::moe_wna16_marlin_gemm")
    def moe_wna16_marlin_gemm_fake(
        input: torch.Tensor,
        output: Optional[torch.Tensor],
        b_qweight: torch.Tensor,
        b_scales: torch.Tensor,
        b_qzeros: Optional[torch.Tensor],
        g_idx: Optional[torch.Tensor],
        perm: Optional[torch.Tensor],
        workspace: torch.Tensor,
        sorted_token_ids: torch.Tensor,
        expert_ids: torch.Tensor,
        num_tokens_past_padded: torch.Tensor,
        topk_weights: torch.Tensor,
        moe_block_size: int,
        top_k: int,
        mul_topk_weights: bool,
        is_ep: bool,
        b_q_type: ScalarType,
        size_m: int,
        size_n: int,
        size_k: int,
        is_k_full: bool,
        use_atomic_add: bool,
        use_fp32_reduce: bool,
        is_zp_float: bool,
    ) -> torch.Tensor:
        return torch.empty(
            (size_m * top_k, size_n), dtype=input.dtype, device=input.device
        )


def reshape_and_cache(
    key: torch.Tensor,
    value: torch.Tensor,
    key_cache: torch.Tensor,
    value_cache: torch.Tensor,
    slot_mapping: torch.Tensor,
    kv_cache_dtype: str,
    k_scale: torch.Tensor,
    v_scale: torch.Tensor,
) -> None:
    torch.ops._C_cache_ops.reshape_and_cache(
        key,
        value,
        key_cache,
        value_cache,
        slot_mapping,
        kv_cache_dtype,
        k_scale,
        v_scale,
    )


def reshape_and_cache_flash(
    key: torch.Tensor,
    value: torch.Tensor,
    key_cache: torch.Tensor,
    value_cache: torch.Tensor,
    slot_mapping: torch.Tensor,
    kv_cache_dtype: str,
    k_scale: torch.Tensor,
    v_scale: torch.Tensor,
) -> None:
    torch.ops._C_cache_ops.reshape_and_cache_flash(
        key,
        value,
        key_cache,
        value_cache,
        slot_mapping,
        kv_cache_dtype,
        k_scale,
        v_scale,
    )


def concat_and_cache_mla(
    kv_c: torch.Tensor,
    k_pe: torch.Tensor,
    kv_cache: torch.Tensor,
    slot_mapping: torch.Tensor,
    kv_cache_dtype: str,
    scale: torch.Tensor,
) -> None:
    torch.ops._C_cache_ops.concat_and_cache_mla(
        kv_c, k_pe, kv_cache, slot_mapping, kv_cache_dtype, scale
    )


def copy_blocks(
    key_caches: list[torch.Tensor],
    value_caches: list[torch.Tensor],
    block_mapping: torch.Tensor,
) -> None:
    torch.ops._C_cache_ops.copy_blocks(key_caches, value_caches, block_mapping)


def copy_blocks_mla(kv_caches: list[torch.Tensor], block_mapping: torch.Tensor) -> None:
    torch.ops._C_cache_ops.copy_blocks_mla(kv_caches, block_mapping)


def swap_blocks(
    src: torch.Tensor, dst: torch.Tensor, block_mapping: torch.Tensor
) -> None:
    torch.ops._C_cache_ops.swap_blocks(src, dst, block_mapping)


def convert_fp8(
    output: torch.Tensor, input: torch.Tensor, scale: float = 1.0, kv_dtype: str = "fp8"
) -> None:
    torch.ops._C_cache_ops.convert_fp8(output, input, scale, kv_dtype)


def gather_and_maybe_dequant_cache(
    src_cache: torch.Tensor,
    dst: torch.Tensor,
    block_table: torch.Tensor,
    cu_seq_lens: torch.Tensor,
    batch_size: int,
    kv_cache_dtype: str,
    scale: torch.Tensor,
    seq_starts: Optional[torch.Tensor] = None,
) -> None:
    torch.ops._C_cache_ops.gather_and_maybe_dequant_cache(
        src_cache,
        dst,
        block_table,
        cu_seq_lens,
        batch_size,
        kv_cache_dtype,
        scale,
        seq_starts,
    )


def cp_gather_cache(
    src_cache: torch.Tensor,
    dst: torch.Tensor,
    block_table: torch.Tensor,
    cu_seq_lens: torch.Tensor,
    batch_size: int,
    seq_starts: Optional[torch.Tensor] = None,
) -> None:
    torch.ops._C_cache_ops.cp_gather_cache(
        src_cache, dst, block_table, cu_seq_lens, batch_size, seq_starts
    )


def indexer_k_quant_and_cache(
    k: torch.Tensor,
    kv_cache: torch.Tensor,
    slot_mapping: torch.Tensor,
    quant_block_size: int,
    kv_cache_dtype: str,
) -> None:
    torch.ops._C_cache_ops.indexer_k_quant_and_cache(
        k, kv_cache, slot_mapping, quant_block_size, kv_cache_dtype
    )


def get_device_attribute(attribute: int, device: int) -> int:
    return torch.ops._C_cuda_utils.get_device_attribute(attribute, device)


def get_max_shared_memory_per_block_device_attribute(device: int) -> int:
    # ruff: noqa: E501
    return torch.ops._C_cuda_utils.get_max_shared_memory_per_block_device_attribute(
        device
    )


# custom ar
def init_custom_ar(
    ipc_tensors: list[torch.Tensor],
    rank_data: torch.Tensor,
    rank: int,
    fully_connected: bool,
) -> int:
    return torch.ops._C_custom_ar.init_custom_ar(
        ipc_tensors, rank_data, rank, fully_connected
    )


def all_reduce(
    fa: int,
    inp: torch.Tensor,
    out: torch.Tensor,
    reg_buffer: int,
    reg_buffer_sz_bytes: int,
) -> None:
    torch.ops._C_custom_ar.all_reduce(fa, inp, out, reg_buffer, reg_buffer_sz_bytes)


def dispose(fa: int) -> None:
    torch.ops._C_custom_ar.dispose(fa)


def meta_size() -> int:
    return torch.ops._C_custom_ar.meta_size()


def register_buffer(fa: int, ipc_tensors: list[int]) -> None:
    return torch.ops._C_custom_ar.register_buffer(fa, ipc_tensors)


def get_graph_buffer_ipc_meta(fa: int) -> tuple[list[int], list[int]]:
    return torch.ops._C_custom_ar.get_graph_buffer_ipc_meta(fa)


def register_graph_buffers(
    fa: int, handles: list[list[int]], offsets: list[list[int]]
) -> None:
    torch.ops._C_custom_ar.register_graph_buffers(fa, handles, offsets)


def allocate_shared_buffer_and_handle(size: int) -> tuple[int, torch.Tensor]:
    return torch.ops._C_custom_ar.allocate_shared_buffer_and_handle(size)


def open_mem_handle(mem_handle: torch.Tensor):
    return torch.ops._C_custom_ar.open_mem_handle(mem_handle)


def free_shared_buffer(ptr: int) -> None:
    torch.ops._C_custom_ar.free_shared_buffer(ptr)


# quick all reduce
def init_custom_qr(
    rank: int, world_size: int, qr_max_size: Optional[int] = None
) -> int:
    return torch.ops._C_custom_ar.init_custom_qr(rank, world_size, qr_max_size)


def qr_destroy(fa: int) -> None:
    torch.ops._C_custom_ar.qr_destroy(fa)


def qr_all_reduce(
    fa: int,
    inp: torch.Tensor,
    out: torch.Tensor,
    quant_level: int,
    cast_bf2half: bool = False,
) -> None:
    torch.ops._C_custom_ar.qr_all_reduce(fa, inp, out, quant_level, cast_bf2half)


def qr_get_handle(fa: int) -> torch.Tensor:
    return torch.ops._C_custom_ar.qr_get_handle(fa)


def qr_open_handles(fa: int, handles: list[torch.Tensor]) -> None:
    return torch.ops._C_custom_ar.qr_open_handles(fa, handles)


def qr_max_size() -> int:
    return torch.ops._C_custom_ar.qr_max_size()


def get_flash_mla_metadata(
    cache_seqlens: torch.Tensor,
    num_heads_per_head_k: int,
    num_heads_k: int,
) -> tuple[torch.Tensor, torch.Tensor]:
    """
    Arguments:
        cache_seqlens: (batch_size), dtype torch.int32.
        num_heads_per_head_k: Equals to seq_len_q * num_heads_q // num_heads_k.
        num_heads_k: num_heads_k.

    Return:
        tile_scheduler_metadata: (num_sm_parts, TileSchedulerMetaDataSize), dtype torch.int32.
        num_splits: (batch_size + 1), dtype torch.int32.
    """
    return torch.ops._C.get_flash_mla_metadata(
        cache_seqlens, num_heads_per_head_k, num_heads_k
    )


def flash_mla_with_kvcache(
    q: torch.Tensor,
    k_cache: torch.Tensor,
    block_table: torch.Tensor,
    cache_seqlens: torch.Tensor,
    head_dim_v: int,
    tile_scheduler_metadata: torch.Tensor,
    num_splits: torch.Tensor,
    softmax_scale: Optional[float] = None,
    causal: bool = False,
) -> tuple[torch.Tensor, torch.Tensor]:
    """
    Arguments:
        q: (batch_size, seq_len_q, num_heads_q, head_dim).
        k_cache: (num_blocks, page_block_size, num_heads_k, head_dim).
        block_table: (batch_size, max_num_blocks_per_seq), torch.int32.
        cache_seqlens: (batch_size), torch.int32.
        head_dim_v: Head_dim of v.
        tile_scheduler_metadata: (num_sm_parts, TileSchedulerMetaDataSize), torch.int32, return by get_mla_metadata.
        num_splits: (batch_size + 1), torch.int32, return by get_mla_metadata.
        softmax_scale: float. The scaling of QK^T before applying softmax. Default to 1 / sqrt(head_dim).
        causal: bool. Whether to apply causal attention mask.

    Return:
        out: (batch_size, seq_len_q, num_heads_q, head_dim_v).
        softmax_lse: (batch_size, num_heads_q, seq_len_q), torch.float32.
    """
    if softmax_scale is None:
        softmax_scale = q.shape[-1] ** (-0.5)
    out, softmax_lse = torch.ops._C.flash_mla_fwd_kvcache(
        q,
        k_cache,
        None,
        head_dim_v,
        cache_seqlens,
        block_table,
        softmax_scale,
        causal,
        tile_scheduler_metadata,
        num_splits,
    )
    return out, softmax_lse


def sm100_cutlass_mla_decode(
    out: torch.Tensor,
    lse: torch.Tensor,
    q_nope: torch.Tensor,
    q_pe: torch.Tensor,
    kv_c_and_k_pe_cache: torch.Tensor,
    seq_lens: torch.Tensor,
    page_table: torch.Tensor,
    workspace: torch.Tensor,
    scale: float,
    num_kv_splits: int,
) -> torch.Tensor:
    torch.ops._C.sm100_cutlass_mla_decode(
        out,
        lse,
        q_nope,
        q_pe,
        kv_c_and_k_pe_cache,
        seq_lens,
        page_table,
        workspace,
        scale,
        num_kv_splits,
    )
    return out


def sm100_cutlass_mla_get_workspace_size(
    max_seq_len: int, num_batches: int, sm_count: int, num_kv_splits: int
) -> int:
    return torch.ops._C.sm100_cutlass_mla_get_workspace_size(
        max_seq_len, num_batches, sm_count, num_kv_splits
    )


if hasattr(torch.ops._C, "weight_packed_linear"):

    @register_fake("_C::weight_packed_linear")
    def weight_packed_linear_fake(
        mat1: torch.Tensor,
        mat2: torch.Tensor,
        bias: Optional[torch.Tensor],
        is_vnni: bool,
    ) -> torch.Tensor:
        return torch.empty(
            (mat1.size(0), mat2.size(0)), dtype=mat1.dtype, device=mat2.device
        )


if hasattr(torch.ops._C, "fused_experts_cpu"):

    @register_fake("_C::fused_experts_cpu")
    def fused_experts_cpu_fake(
        hidden_states: torch.Tensor,
        w1: torch.Tensor,
        w2: torch.Tensor,
        topk_weights: torch.Tensor,
        topk_ids: torch.Tensor,
        inplace: bool,
        use_int8_w8a8: bool,
        use_fp8_w8a16: bool,
        w1_scale: Optional[torch.Tensor],
        w2_scale: Optional[torch.Tensor],
        block_size: Optional[list[int]],
        a1_scale: Optional[torch.Tensor],
        a2_scale: Optional[torch.Tensor],
        is_vnni: bool,
    ) -> torch.Tensor:
        return torch.empty_like(hidden_states)


if hasattr(torch.ops._C, "int8_scaled_mm_with_quant"):

    @register_fake("_C::int8_scaled_mm_with_quant")
    def int8_scaled_mm_with_quant_fake(
        mat1: torch.Tensor,
        mat2: torch.Tensor,
        scales2: torch.Tensor,
        bias: Optional[torch.Tensor],
        out_dtype: torch.dtype,
        is_vnni: bool,
    ) -> torch.Tensor:
        M = mat1.size(0)
        N = mat2.size(0)
        return torch.empty((M, N), dtype=out_dtype)


class CPUDNNLGEMMHandler:
    def __init__(self) -> None:
        self.handler: Optional[int] = None
        self.n = -1
        self.k = -1

    def __del__(self):
        if self.handler is not None:
            torch.ops._C.release_dnnl_matmul_handler(self.handler)


_supports_onednn = bool(hasattr(torch.ops._C, "create_onednn_mm_handler"))


def is_onednn_acl_supported():
    return torch.ops._C.is_onednn_acl_supported()


def create_onednn_mm(
    weight: torch.Tensor,  # [K, N]
    primitive_cache_size: int = 128,
) -> CPUDNNLGEMMHandler:
    handler = CPUDNNLGEMMHandler()
    handler.k, handler.n = weight.size()
    handler.handler = torch.ops._C.create_onednn_mm_handler(
        weight, primitive_cache_size
    )
    return handler


def onednn_mm(
    dnnl_handler: CPUDNNLGEMMHandler,
    x: torch.Tensor,
    bias: Optional[torch.Tensor],
) -> torch.Tensor:
    output = torch.empty((*x.shape[0:-1], dnnl_handler.n), dtype=x.dtype)
    torch.ops._C.onednn_mm(
        output, x.reshape(-1, dnnl_handler.k), bias, dnnl_handler.handler
    )

    return output


def create_onednn_scaled_mm(
    weight: torch.Tensor,  # [K, N]
    weight_scales: torch.Tensor,
    output_type: torch.dtype,
    dynamic_quant: bool,
    use_azp: bool,
    primitive_cache_size: int = 128,
) -> CPUDNNLGEMMHandler:
    handler = CPUDNNLGEMMHandler()
    handler.k, handler.n = weight.size()
    handler.handler = torch.ops._C.create_onednn_scaled_mm_handler(
        weight, weight_scales, output_type, dynamic_quant, use_azp, primitive_cache_size
    )
    return handler


def onednn_scaled_int8_quant(
    input: torch.Tensor,
    scale: Optional[torch.Tensor] = None,
    azp: Optional[torch.Tensor] = None,
    symmetric: bool = True,
):
    """
    Quantize the input tensor to int8 and return the quantized tensor and scale, and maybe azp.

    Args:
        input: The input tensor to be quantized to int8.
        scale: Optional scaling factor for the int8 quantization.
            When not provided, we invoke dynamic-per-token quantization.
        azp: Optional zero-point for the int8 quantization.
            Must be provided for asymmetric quantization if `scale` is provided.
        symmetric: Whether to use symmetric quantization (scale only, azp ignored).

    Returns:
      tuple[torch.Tensor, torch.Tensor, Optional[torch.Tensor]] : Output int8 tensor, scales, and optionally azp.
    """
    output = torch.empty_like(input, dtype=torch.int8)
    token_num = input.numel() // input.shape[-1]
    input = input.view((token_num, input.shape[-1]))
    if scale is not None:
        # static-per-tensor quantization.
        assert symmetric == (azp is None), (
            "azp must only be provided for asymmetric quantization."
        )
        torch.ops._C.static_scaled_int8_quant(output, input, scale, azp)
        return output, scale, azp

    # dynamic-per-token quantization.
    input_scales = torch.empty((token_num, 1), device=input.device, dtype=torch.float32)
    input_azp = None if symmetric else torch.empty_like(input_scales, dtype=torch.int32)
    torch.ops._C.dynamic_scaled_int8_quant(output, input, input_scales, input_azp)
    return output, input_scales, input_azp


def onednn_scaled_mm(
    dnnl_handler: CPUDNNLGEMMHandler,
    x: torch.Tensor,
    output: torch.Tensor,
    input_scale: Optional[torch.Tensor],
    input_zp: Optional[torch.Tensor],
    input_zp_adj: Optional[torch.Tensor],
    bias: Optional[torch.Tensor],
) -> torch.Tensor:
    torch.ops._C.onednn_scaled_mm(
        output, x, input_scale, input_zp, input_zp_adj, bias, dnnl_handler.handler
    )

    return output


def hadacore_transform(x: torch.Tensor, inplace: bool = True) -> torch.Tensor:
    """
    Perform Hadamard transforms using [Hadacore](https://arxiv.org/abs/2412.08832)
    kernels. Note that these kernels exploit the recursive properties of
    Sylvester Hadamards, and therefore do not require transform weight data

    Note that sylvester hadamard transforms are also symmetric, which means that
    this function is also applies the (transpose <=> inverse) transform.

    :param x: value to be transformed inplace
    :param inplace: modify value in place
    :return: value after transformation
    """
    return torch.ops._C.hadacore_transform(x, inplace)


if hasattr(torch.ops._C, "hadacore_transform"):

    @register_fake("_C::hadacore_transform")
    def _hadacore_transform_fake(x: torch.Tensor, inplace: bool) -> torch.Tensor:
        return torch.empty_like(x) if not inplace else x<|MERGE_RESOLUTION|>--- conflicted
+++ resolved
@@ -1708,24 +1708,6 @@
 
 
 # mamba
-<<<<<<< HEAD
-def selective_scan_fwd(u: torch.Tensor, delta: torch.Tensor, A: torch.Tensor,
-                       B: torch.Tensor, C: torch.Tensor,
-                       D_: Optional[torch.Tensor], z_: Optional[torch.Tensor],
-                       delta_bias_: Optional[torch.Tensor],
-                       delta_softplus: bool,
-                       query_start_loc: Optional[torch.Tensor],
-                       cache_indices: Optional[torch.Tensor],
-                       has_initial_state: Optional[torch.Tensor],
-                       ssm_states: torch.Tensor, pad_slot_id: int,
-                       intermediate_states: Optional[torch.Tensor] = None,
-                       block_size: int = 80):
-    torch.ops._C.selective_scan_fwd(u, delta, A, B, C, D_, z_, delta_bias_,
-                                    delta_softplus, query_start_loc,
-                                    cache_indices, has_initial_state,
-                                    ssm_states, pad_slot_id,
-                                    intermediate_states, block_size)
-=======
 def selective_scan_fwd(
     u: torch.Tensor,
     delta: torch.Tensor,
@@ -1741,6 +1723,8 @@
     has_initial_state: Optional[torch.Tensor],
     ssm_states: torch.Tensor,
     pad_slot_id: int,
+    intermediate_states: Optional[torch.Tensor] = None,
+    block_size: int = 256
 ):
     torch.ops._C.selective_scan_fwd(
         u,
@@ -1757,8 +1741,9 @@
         has_initial_state,
         ssm_states,
         pad_slot_id,
-    )
->>>>>>> 185d8ed4
+        intermediate_states,
+        block_size,
+    )
 
 
 # ROCm skinny gemms
