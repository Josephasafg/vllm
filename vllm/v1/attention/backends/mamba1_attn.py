--- conflicted
+++ resolved
@@ -8,21 +8,14 @@
 
 from vllm.attention.backends.abstract import AttentionBackend
 from vllm.attention.backends.utils import PAD_SLOT_ID
-<<<<<<< HEAD
 from vllm.utils import cdiv
-from vllm.v1.attention.backends.mamba_attn import (
-    BaseMambaAttentionMetadataBuilder)
-from vllm.v1.attention.backends.utils import (CommonAttentionMetadata,
-                                              split_decodes_and_prefills)
-from vllm.v1.kv_cache_interface import AttentionSpec, MambaSpec
-from vllm.config import VllmConfig
-=======
 from vllm.v1.attention.backends.mamba_attn import BaseMambaAttentionMetadataBuilder
 from vllm.v1.attention.backends.utils import (
     CommonAttentionMetadata,
     split_decodes_and_prefills,
 )
->>>>>>> 185d8ed4
+from vllm.v1.kv_cache_interface import AttentionSpec, MambaSpec
+from vllm.config import VllmConfig
 
 
 class Mamba1AttentionBackend(AttentionBackend):
@@ -42,7 +35,7 @@
     num_decodes: int
     num_decode_tokens: int
     num_padded_decodes: int
-    
+
     state_indices_tensor: torch.Tensor  # shape: [batch,]
     current_last_idx: torch.Tensor
     current_first_idx_p: torch.Tensor
@@ -52,9 +45,8 @@
 
 
 class Mamba1AttentionMetadataBuilder(
-<<<<<<< HEAD
         BaseMambaAttentionMetadataBuilder[Mamba1AttentionMetadata]):
-    
+
     def __init__(self, kv_cache_spec: AttentionSpec, layer_names: list[str],
                  vllm_config: VllmConfig, device: torch.device):
         super().__init__(kv_cache_spec, layer_names, vllm_config, device)
@@ -77,11 +69,7 @@
                 dtype=torch.int32,
                 device=device,
             )
-    
-=======
-    BaseMambaAttentionMetadataBuilder[Mamba1AttentionMetadata]
-):
->>>>>>> 185d8ed4
+
     def build(
         self,
         common_prefix_len: int,
@@ -98,15 +86,14 @@
 
         num_decodes, num_prefills, num_decode_tokens, num_prefill_tokens = (
             split_decodes_and_prefills(
-<<<<<<< HEAD
-                common_attn_metadata,
-                decode_threshold=self.reorder_batch_threshold))
-        
+                common_attn_metadata, decode_threshold=self.reorder_batch_threshold
+            )
+        )
+
         padded_decodes = num_decodes
         context_lens, context_lens_p = None, None
         current_first_idx, current_first_idx_p = None, None
         last_computed_offset, last_computed_offset_p = None, None
-        mamba_block_size = self.kv_cache_spec.block_size
 
         if self.vllm_config.cache_config.enable_prefix_caching:
             # Return a tensor of shape (#requests, #max blocks)
@@ -138,17 +125,11 @@
             state_indices_tensor = common_attn_metadata.block_table_tensor[:,0]
             current_last_idx = None
             last_state_idx = None
-=======
-                common_attn_metadata, decode_threshold=self.reorder_batch_threshold
-            )
-        )
->>>>>>> 185d8ed4
 
         has_initial_states = None
 
         if num_prefills > 0:
             has_initial_states = context_lens_tensor > 0
-<<<<<<< HEAD
 
             if self.vllm_config.cache_config.enable_prefix_caching:
                 assert context_lens is not None
@@ -160,24 +141,16 @@
                 current_first_idx_p = current_first_idx[num_reqs -
                                                         num_prefills:num_reqs]
 
-        elif num_decodes > 0 and num_decodes <= self.decode_cudagraph_max_bs:
+        elif (
+            num_decodes > 0
+            and num_decodes <= self.decode_cudagraph_max_bs
+        ):
             self.state_indices_tensor[:num_decodes].copy_(state_indices_tensor,
                                                           non_blocking=True)
             padded_decodes = self.vllm_config.pad_for_cudagraph(num_decodes)
             self.state_indices_tensor[:num_decodes].copy_(state_indices_tensor,
-                                                          non_blocking=True)
-=======
-        elif (
-            num_decodes > 0
-            and num_decodes <= self.decode_cudagraph_max_bs
-            and self.compilation_config.full_cuda_graph
-        ):
-            state_indices_for_decode = state_indices_tensor[:num_decodes]
-            padded_decodes = self.vllm_config.pad_for_cudagraph(num_decodes)
-            self.state_indices_tensor[:num_decodes].copy_(
-                state_indices_for_decode, non_blocking=True
+                                                          non_blocking=True
             )
->>>>>>> 185d8ed4
             state_indices_tensor = self.state_indices_tensor[:padded_decodes]
             state_indices_tensor[num_decodes:] = PAD_SLOT_ID
 
