--- conflicted
+++ resolved
@@ -533,22 +533,12 @@
     gate_d: torch.Tensor
     state_indices_tensor_p: torch.Tensor
     state_indices_tensor_d: torch.Tensor
-<<<<<<< HEAD
-=======
-    query_start_loc_p: torch.Tensor | None
-    has_initial_states_p: torch.Tensor | None
->>>>>>> 334535b6
 
 
 def split_batch_to_prefill_and_decode(
     hidden_states_BC: torch.Tensor,
     gate: torch.Tensor,
     state_indices_tensor: torch.Tensor,
-<<<<<<< HEAD
-=======
-    query_start_loc: torch.Tensor,
-    has_initial_states: torch.Tensor | None,
->>>>>>> 334535b6
     num_prefill_tokens: int,
     num_prefills: int,
     num_padded_decodes: int,
