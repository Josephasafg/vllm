# SPDX-License-Identifier: Apache-2.0
# SPDX-FileCopyrightText: Copyright contributors to the vLLM project
"""Inference-only Jamba model."""

from collections.abc import Iterable
from itertools import islice
from typing import Optional

import torch
from torch import nn
from transformers import JambaConfig

from vllm.attention.layer import Attention
from vllm.compilation.decorators import support_torch_compile
from vllm.config import CacheConfig, ModelConfig, VllmConfig
from vllm.distributed import get_tensor_model_parallel_world_size
from vllm.distributed.parallel_state import get_pp_group
from vllm.model_executor.layers.fused_moe import FusedMoE
from vllm.model_executor.layers.layernorm import RMSNorm
from vllm.model_executor.layers.linear import (
    QKVParallelLinear,
    ReplicatedLinear,
    RowParallelLinear,
)
from vllm.model_executor.layers.logits_processor import LogitsProcessor
from vllm.model_executor.layers.mamba.mamba_mixer import MambaMixer
from vllm.model_executor.layers.mamba.mamba_utils import (
    MambaStateDtypeCalculator,
    MambaStateShapeCalculator,
)
from vllm.model_executor.layers.pooler import DispatchPooler, Pooler
from vllm.model_executor.layers.quantization import QuantizationConfig
from vllm.model_executor.layers.vocab_parallel_embedding import (
    DEFAULT_VOCAB_PADDING_SIZE,
    ParallelLMHead,
    VocabParallelEmbedding,
)
from vllm.model_executor.model_loader.weight_utils import default_weight_loader
from vllm.model_executor.models.llama import LlamaMLP as JambaMLP
from vllm.sequence import IntermediateTensors

from .interfaces import HasInnerState, IsHybrid, SupportsLoRA, SupportsPP
from .utils import (
    AutoWeightsLoader,
    WeightsMapper,
    is_pp_missing_parameter,
    make_empty_intermediate_tensors_factory,
    make_layers,
    maybe_prefix,
)


class JambaMoE(nn.Module):
    def __init__(
        self,
        config: JambaConfig,
        num_experts: Optional[int] = None,
        top_k: Optional[int] = None,
        params_dtype: Optional[torch.dtype] = None,
        tp_size: Optional[int] = None,
        quant_config: Optional[QuantizationConfig] = None,
        prefix: str = "",
    ):
        super().__init__()
        self.num_total_experts = num_experts or config.num_experts
        self.top_k = top_k or config.num_experts_per_tok
        self.hidden_size = config.hidden_size
        self.intermediate_size = config.intermediate_size

        if self.num_total_experts > 1:
            self.router = ReplicatedLinear(
                self.hidden_size,
                self.num_total_experts,
                bias=False,
                quant_config=None,
                params_dtype=params_dtype,
            )

        self.experts = FusedMoE(
            self.num_total_experts,
            self.top_k,
            self.hidden_size,
            self.intermediate_size,
            tp_size=tp_size,
            params_dtype=params_dtype,
            reduce_results=True,
            renormalize=False,
            use_grouped_topk=False,
            quant_config=quant_config,
            prefix=f"{prefix}.experts",
        )

    def forward(self, hidden_states: torch.Tensor) -> torch.Tensor:
        orig_shape = hidden_states.shape
        hidden_states = hidden_states.view(-1, self.hidden_size)
        # router_logits: (batch * sequence_length, n_experts)
        if self.num_total_experts > 1:
            router_logits, _ = self.router(hidden_states)
        else:
            router_logits = torch.ones(
                (hidden_states.shape[0], 1),
                device=hidden_states.device,
                dtype=hidden_states.dtype,
            )
        hidden_states = self.experts(hidden_states, router_logits)
        return hidden_states.view(orig_shape)


class JambaMambaDecoderLayer(nn.Module):
    def __init__(
        self,
        config: JambaConfig,
        layer_idx: int,
        model_config: Optional[ModelConfig] = None,
        cache_config: Optional[CacheConfig] = None,
        quant_config: Optional[QuantizationConfig] = None,
        is_lora_enabled: Optional[bool] = False,
        prefix: str = "",
        **kwargs,
    ) -> None:
        super().__init__()
        self.config = config
        self.is_lora_enabled = is_lora_enabled
        self.mamba = MambaMixer(
            hidden_size=config.hidden_size,
            ssm_state_size=config.mamba_d_state,
            conv_kernel_size=config.mamba_d_conv,
            intermediate_size=config.mamba_expand * config.hidden_size,
            time_step_rank=config.mamba_dt_rank,
            use_conv_bias=config.mamba_conv_bias,
            use_bias=config.mamba_proj_bias,
            use_rms_norm=True,
            rms_norm_eps=config.rms_norm_eps,
            activation=config.hidden_act,
            is_lora_enabled=self.is_lora_enabled,
            model_config=model_config,
            cache_config=cache_config,
            prefix=f"{prefix}.mixer",
        )

        num_experts = config.layers_num_experts[layer_idx]
        if num_experts > 1:
            self.feed_forward = JambaMoE(
                config,
                quant_config=quant_config,
                prefix=f"{prefix}.feed_forward",
            )
        else:
            self.feed_forward = JambaMLP(
                config.hidden_size,
                config.intermediate_size,
                config.hidden_act,
                quant_config=quant_config,
                prefix=f"{prefix}.feed_forward",
            )
        self.input_layernorm = RMSNorm(config.hidden_size, eps=config.rms_norm_eps)
        self.pre_ff_layernorm = RMSNorm(config.hidden_size, eps=config.rms_norm_eps)

    def forward(
        self,
        hidden_states: torch.Tensor,
        residual: Optional[torch.Tensor],
        **kwargs,
    ):
        if residual is None:
            residual = hidden_states
            hidden_states = self.input_layernorm(hidden_states)
        else:
            hidden_states, residual = self.input_layernorm(hidden_states, residual)

        output = torch.empty_like(hidden_states)
        self.mamba(hidden_states, output)
        # Fully Connected
        hidden_states, residual = self.pre_ff_layernorm(output, residual)
        hidden_states = self.feed_forward(hidden_states)
        return hidden_states, residual


class JambaAttentionDecoderLayer(nn.Module):
    def __init__(
        self,
        config: JambaConfig,
        layer_idx: int,
        model_config: Optional[ModelConfig] = None,
        cache_config: Optional[CacheConfig] = None,
        quant_config: Optional[QuantizationConfig] = None,
        prefix: str = "",
        **kwargs,
    ) -> None:
        super().__init__()
        self.hidden_size = config.hidden_size
        tp_size = get_tensor_model_parallel_world_size()
        self.total_num_heads = config.num_attention_heads
        assert self.total_num_heads % tp_size == 0
        self.num_heads = self.total_num_heads // tp_size
        self.total_num_kv_heads = config.num_key_value_heads
        if self.total_num_kv_heads >= tp_size:
            # Number of KV heads is greater than TP size, so we partition
            # the KV heads across multiple tensor parallel GPUs.
            assert self.total_num_kv_heads % tp_size == 0
        else:
            # Number of KV heads is less than TP size, so we replicate
            # the KV heads across multiple tensor parallel GPUs.
            assert tp_size % self.total_num_kv_heads == 0
        self.num_kv_heads = max(1, self.total_num_kv_heads // tp_size)
        self.head_dim = config.hidden_size // self.total_num_heads
        self.q_size = self.num_heads * self.head_dim
        self.kv_size = self.num_kv_heads * self.head_dim
        self.scaling = self.head_dim**-0.5

        self.qkv_proj = QKVParallelLinear(
            config.hidden_size,
            self.head_dim,
            self.total_num_heads,
            self.total_num_kv_heads,
            bias=False,
            quant_config=quant_config,
        )
        self.o_proj = RowParallelLinear(
            self.total_num_heads * self.head_dim,
            config.hidden_size,
            bias=False,
            quant_config=quant_config,
        )

        self.attn = Attention(
            self.num_heads,
            self.head_dim,
            self.scaling,
            num_kv_heads=self.num_kv_heads,
            cache_config=cache_config,
            prefix=f"{prefix}.attn",
        )

        num_experts = config.layers_num_experts[layer_idx]
        if num_experts > 1:
            self.feed_forward = JambaMoE(
                config,
                quant_config=quant_config,
                prefix=f"{prefix}.feed_forward",
            )
        else:
            self.feed_forward = JambaMLP(
                config.hidden_size,
                config.intermediate_size,
                config.hidden_act,
                quant_config=quant_config,
                prefix=f"{prefix}.feed_forward",
            )
        self.input_layernorm = RMSNorm(config.hidden_size, eps=config.rms_norm_eps)
        self.pre_ff_layernorm = RMSNorm(config.hidden_size, eps=config.rms_norm_eps)

    def self_attention(
        self,
        positions: torch.Tensor,
        hidden_states: torch.Tensor,
        **kwargs,
    ) -> torch.Tensor:
        qkv, _ = self.qkv_proj(hidden_states)
        q, k, v = qkv.split([self.q_size, self.kv_size, self.kv_size], dim=-1)
        attn_output = self.attn(q, k, v)
        output, _ = self.o_proj(attn_output)
        return output

    def forward(
        self,
        positions: torch.Tensor,
        hidden_states: torch.Tensor,
        residual: Optional[torch.Tensor],
        **kwargs,
    ):
        if residual is None:
            residual = hidden_states
            hidden_states = self.input_layernorm(hidden_states)
        else:
            hidden_states, residual = self.input_layernorm(hidden_states, residual)

        hidden_states = self.self_attention(
            positions=positions,
            hidden_states=hidden_states,
        )
        # Fully Connected
        hidden_states, residual = self.pre_ff_layernorm(hidden_states, residual)
        hidden_states = self.feed_forward(hidden_states)
        return hidden_states, residual


ALL_DECODER_LAYER_TYPES = {
    "attention": JambaAttentionDecoderLayer,
    "mamba": JambaMambaDecoderLayer,
}


@support_torch_compile
class JambaModel(nn.Module):
    def __init__(self, *, vllm_config: VllmConfig, prefix: str = ""):
        super().__init__()

        config = vllm_config.model_config.hf_config
        model_config = vllm_config.model_config
        cache_config = vllm_config.cache_config
        quant_config = vllm_config.quant_config
        lora_config = vllm_config.lora_config

        self.config = config
        lora_vocab = (
            (lora_config.lora_extra_vocab_size * (lora_config.max_loras or 1))
            if lora_config
            else 0
        )
        self.vocab_size = config.vocab_size + lora_vocab
        self.org_vocab_size = config.vocab_size

        self.embed_tokens = VocabParallelEmbedding(
            self.vocab_size,
            config.hidden_size,
            org_num_embeddings=config.vocab_size,
        )

        extra_kwargs = {"is_lora_enabled": bool(vllm_config.lora_config)}

        def get_layer(prefix: str):
            layer_idx = int(prefix.rsplit(".", 1)[1])
            layer_class = ALL_DECODER_LAYER_TYPES[config.layers_block_type[layer_idx]]
            return layer_class(
                config,
                layer_idx,
                model_config,
                cache_config,
                quant_config=quant_config,
                prefix=prefix,
                **extra_kwargs,
            )

        self.start_layer, self.end_layer, self.layers = make_layers(
            config.num_hidden_layers, get_layer, prefix=f"{prefix}.layers"
        )
        self.make_empty_intermediate_tensors = make_empty_intermediate_tensors_factory(
            ["hidden_states", "residual"], config.hidden_size
        )

        self.final_layernorm = RMSNorm(config.hidden_size, eps=config.rms_norm_eps)

    def get_input_embeddings(self, input_ids: torch.Tensor) -> torch.Tensor:
        return self.embed_tokens(input_ids)

    def forward(
        self,
        input_ids: torch.Tensor,
        positions: torch.Tensor,
        intermediate_tensors: Optional[IntermediateTensors] = None,
        inputs_embeds: Optional[torch.Tensor] = None,
    ) -> torch.Tensor:
        if get_pp_group().is_first_rank:
            if inputs_embeds is not None:
                hidden_states = inputs_embeds
            else:
                hidden_states = self.get_input_embeddings(input_ids)
            residual = None
        else:
            assert intermediate_tensors is not None
            hidden_states = intermediate_tensors["hidden_states"]
            residual = intermediate_tensors["residual"]

        for layer in islice(self.layers, self.start_layer, self.end_layer):
            hidden_states, residual = layer(
                positions=positions, hidden_states=hidden_states, residual=residual
            )

        if not get_pp_group().is_last_rank:
            return IntermediateTensors(
                {"hidden_states": hidden_states, "residual": residual}
            )
        hidden_states, _ = self.final_layernorm(hidden_states, residual)
        return hidden_states

    def get_expert_mapping(self) -> list[tuple[str, str, int, str]]:
        # Params for weights, fp8 weight scales, fp8 activation scales
        # (param_name, weight_name, expert_id, shard_id)
        return FusedMoE.make_expert_params_mapping(
            ckpt_gate_proj_name="gate_proj",
            ckpt_down_proj_name="down_proj",
            ckpt_up_proj_name="up_proj",
            num_experts=self.config.num_experts,
        )

    def load_weights(self, weights: Iterable[tuple[str, torch.Tensor]]) -> set[str]:
        stacked_params_mapping = [
            # (param_name, shard_name, shard_id)
            ("qkv_proj", "q_proj", "q"),
            ("qkv_proj", "k_proj", "k"),
            ("qkv_proj", "v_proj", "v"),
            (".gate_up_proj", ".gate_proj", 0),
            (".gate_up_proj", ".up_proj", 1),
        ]

        params_dict = dict(self.named_parameters())
        loaded_params: set[str] = set()
        expert_params_mapping = self.get_expert_mapping()
        for name, loaded_weight in weights:
            if "rotary_emb.inv_freq" in name:
                continue
            for param_name, weight_name, shard_id in stacked_params_mapping:
                if weight_name not in name:
                    continue
                if "experts" in name:
                    continue
                name = name.replace(weight_name, param_name)
                # Skip loading extra bias for GPTQ models.
                if name.endswith(".bias") and name not in params_dict:
                    continue
                # Skip layers on other devices.
                if is_pp_missing_parameter(name, self):
                    continue
                param = params_dict[name]
                weight_loader = param.weight_loader
                weight_loader(param, loaded_weight, shard_id)
                break
            else:
                for (
                    param_name,
                    weight_name,
                    expert_id,
                    shard_id,
                ) in expert_params_mapping:
                    if weight_name not in name:
                        continue

                    if is_pp_missing_parameter(name, self):
                        continue
                    name = name.replace(weight_name, param_name)
                    param = params_dict[name]
                    weight_loader = param.weight_loader
                    weight_loader(
                        param,
                        loaded_weight,
                        name,
                        shard_id=shard_id,
                        expert_id=expert_id,
                    )
                    break
                else:
                    # Skip loading extra bias for GPTQ models.
                    if name.endswith(".bias") and name not in params_dict:
                        continue
                    if is_pp_missing_parameter(name, self):
                        continue

                    param = params_dict[name]
                    weight_loader = getattr(
                        param, "weight_loader", default_weight_loader
                    )
                    weight_loader(param, loaded_weight)
            loaded_params.add(name)
        return loaded_params


class JambaForCausalLM(nn.Module, HasInnerState, SupportsLoRA, SupportsPP, IsHybrid):
    hf_to_vllm_mapper = WeightsMapper(
        orig_to_new_substr={".self_attn.": ".", ".A_log": ".A"},
    )
    packed_modules_mapping = {
        "qkv_proj": [
            "q_proj",
            "k_proj",
            "v_proj",
        ],
        "gate_up_proj": ["gate_proj", "up_proj"],
        "in_proj": ["in_proj"],
    }

    # LoRA specific attributes
    embedding_modules = {
        "embed_tokens": "input_embeddings",
        "lm_head": "output_embeddings",
    }
    embedding_padding_modules = ["lm_head"]

    def __init__(self, *, vllm_config: VllmConfig, prefix: str = ""):
        config = vllm_config.model_config.hf_config
        cache_config = vllm_config.cache_config
        lora_config = vllm_config.lora_config
        scheduler_config = vllm_config.scheduler_config
<<<<<<< HEAD
=======
        assert not cache_config.enable_prefix_caching, (
            "Jamba currently does not support prefix caching"
        )
>>>>>>> 185d8ed4

        super().__init__()
        self.config = config
        self.vllm_config = vllm_config
        self.model_config = vllm_config.model_config
        self.scheduler_config = scheduler_config
        self.model = JambaModel(
            vllm_config=vllm_config, prefix=maybe_prefix(prefix, "model")
        )
        self.unpadded_vocab_size = config.vocab_size
        if lora_config:
            self.unpadded_vocab_size += lora_config.lora_extra_vocab_size
        self.lm_head = ParallelLMHead(
            self.unpadded_vocab_size,
            config.hidden_size,
            org_num_embeddings=config.vocab_size,
            padding_size=DEFAULT_VOCAB_PADDING_SIZE
            # We need bigger padding if using lora for kernel
            # compatibility
            if not lora_config
            else lora_config.lora_vocab_padding_size,
            prefix=maybe_prefix(prefix, "lm_head"),
        )

        self.logits_processor = LogitsProcessor(
            self.unpadded_vocab_size, config.vocab_size
        )

        self.make_empty_intermediate_tensors = (
            self.model.make_empty_intermediate_tensors
        )

    def get_input_embeddings(self, input_ids: torch.Tensor) -> torch.Tensor:
        return self.model.get_input_embeddings(input_ids)

    def forward(
        self,
        input_ids: torch.Tensor,
        positions: torch.Tensor,
        intermediate_tensors: Optional[IntermediateTensors] = None,
        inputs_embeds: Optional[torch.Tensor] = None,
        **kwargs,
    ):
        hidden_states = self.model(
            input_ids, positions, intermediate_tensors, inputs_embeds
        )
        return hidden_states

    def copy_inputs_before_cuda_graphs(self, input_buffers, **kwargs):
        return self.mamba_cache.copy_inputs_before_cuda_graphs(input_buffers, **kwargs)

    def get_seqlen_agnostic_capture_inputs(self, batch_size: int):
        return self.mamba_cache.get_seqlen_agnostic_capture_inputs(batch_size)

    @classmethod
    def get_mamba_state_dtype_from_config(
        cls,
        vllm_config: "VllmConfig",
    ) -> tuple[torch.dtype, torch.dtype]:
        return MambaStateDtypeCalculator.mamba1_state_dtype(
            vllm_config.model_config.dtype,
            vllm_config.cache_config.mamba_cache_dtype,
            vllm_config.cache_config.mamba_ssm_cache_dtype,
        )

    @classmethod
    def get_mamba_state_shape_from_config(
        cls,
        vllm_config: "VllmConfig",
    ) -> tuple[tuple[int, int], tuple[int, int]]:
        parallel_config = vllm_config.parallel_config
        hf_config = vllm_config.model_config.hf_config
        hidden_size = hf_config.hidden_size

        return MambaStateShapeCalculator.mamba1_state_shape(
            tp_world_size=parallel_config.tensor_parallel_size,
            intermediate_size=hf_config.mamba_expand * hidden_size,
            state_size=hf_config.mamba_d_state,
            conv_kernel=hf_config.mamba_d_conv,
        )

    def compute_logits(
        self,
        hidden_states: torch.Tensor,
    ) -> Optional[torch.Tensor]:
        logits = self.logits_processor(self.lm_head, hidden_states)
        return logits

    def load_weights(self, weights: Iterable[tuple[str, torch.Tensor]]) -> set[str]:
        loader = AutoWeightsLoader(self)
        return loader.load_weights(weights, mapper=self.hf_to_vllm_mapper)

    def get_expert_mapping(self) -> list[tuple[str, str, int, str]]:
        return self.model.get_expert_mapping()


class JambaForSequenceClassification(JambaForCausalLM):
    is_pooling_model = True

    def __init__(self, *, vllm_config: VllmConfig, prefix: str = ""):
        super().__init__(vllm_config=vllm_config, prefix=prefix)

        config = vllm_config.model_config.hf_config
        num_labels: int = config.num_labels
        score_bias: bool = getattr(config, "score_bias", False)

        # TODO: The original reward weights have float32 accuracy data, we
        # would like to load them in fp32 to get that extra precision.
        # Currently weight_loader passes the weight which is already in bf16
        self.score = nn.Linear(
            config.hidden_size,
            num_labels,
            bias=score_bias,
            dtype=vllm_config.model_config.head_dtype,
        )

        pooler_config = vllm_config.model_config.pooler_config
        assert pooler_config is not None

        self.pooler = DispatchPooler(
            {
                "encode": Pooler.for_encode(pooler_config),
                "classify": Pooler.for_classify(
                    pooler_config,
                    classifier=self.score,
                ),
            }
        )<|MERGE_RESOLUTION|>--- conflicted
+++ resolved
@@ -481,12 +481,6 @@
         cache_config = vllm_config.cache_config
         lora_config = vllm_config.lora_config
         scheduler_config = vllm_config.scheduler_config
-<<<<<<< HEAD
-=======
-        assert not cache_config.enable_prefix_caching, (
-            "Jamba currently does not support prefix caching"
-        )
->>>>>>> 185d8ed4
 
         super().__init__()
         self.config = config
