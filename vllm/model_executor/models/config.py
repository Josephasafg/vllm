--- conflicted
+++ resolved
@@ -296,24 +296,8 @@
         if cache_config.mamba_block_size is None:
             cache_config.mamba_block_size = model_config.max_model_len
 
-<<<<<<< HEAD
-        # TODO(@tdoublep) find a better way to do this than whitelist
-        MAMBA_MODELS = [
-            "BambaForCausalLM",
-            "FalconH1ForCausalLM",
-            "GraniteMoeHybridForCausalLM",
-            "Mamba2ForCausalLM",
-            "NemotronHForCausalLM",
-            "Zamba2ForCausalLM",
-            "JambaForCausalLM",
-            "MambaForCausalLM",
-        ]
-        if cache_config.enable_prefix_caching:
-            if model_config.architecture in MAMBA_MODELS:
-=======
         if cache_config.enable_prefix_caching:
             if model_config.supports_mamba_prefix_caching:
->>>>>>> d34f5fe9
                 logger.info(
                     "Warning: Prefix caching is currently enabled. "
                     "Its support for Mamba layers is experimental. "
